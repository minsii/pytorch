#!/usr/bin/env python3

from collections import defaultdict
from datetime import datetime
from typing import cast, Any, Dict, Iterator, List, Optional, Tuple, Union
import os
import re


RE_GITHUB_URL_MATCH = re.compile("^https://.*@?github.com/(.+)/(.+)$")


def get_git_remote_name() -> str:
    return os.getenv("GIT_REMOTE_NAME", "origin")


def get_git_repo_dir() -> str:
    from pathlib import Path
    return os.getenv("GIT_REPO_DIR", str(Path(__file__).resolve().parent.parent.parent))


def fuzzy_list_to_dict(items: List[Tuple[str, str]]) -> Dict[str, List[str]]:
    """
    Converts list to dict preserving elements with duplicate keys
    """
    rc: Dict[str, List[str]] = defaultdict(lambda: [])
    for (key, val) in items:
        rc[key].append(val)
    return dict(rc)


def _check_output(items: List[str], encoding: str = "utf-8") -> str:
    from subprocess import check_output, CalledProcessError, STDOUT
    try:
        return check_output(items, stderr=STDOUT).decode(encoding)
    except CalledProcessError as e:
        msg = f"Command `{' '.join(e.cmd)}` returned non-zero exit code {e.returncode}"
        stdout = e.stdout.decode(encoding) if e.stdout is not None else ""
        stderr = e.stderr.decode(encoding) if e.stderr is not None else ""
        if len(stderr) == 0:
            msg += f"\n{stdout}"
        else:
            msg += f"\nstdout:\n{stdout}\nstderr:\n{stderr}"
        raise RuntimeError(msg) from e


class GitCommit:
    commit_hash: str
    title: str
    body: str
    author: str
    author_date: datetime
    commit_date: Optional[datetime]

    def __init__(self,
                 commit_hash: str,
                 author: str,
                 author_date: datetime,
                 title: str,
                 body: str,
                 commit_date: Optional[datetime] = None) -> None:
        self.commit_hash = commit_hash
        self.author = author
        self.author_date = author_date
        self.commit_date = commit_date
        self.title = title
        self.body = body

    def __repr__(self) -> str:
        return f"{self.title} ({self.commit_hash})"

    def __contains__(self, item: Any) -> bool:
        return item in self.body or item in self.title


def parse_fuller_format(lines: Union[str, List[str]]) -> GitCommit:
    """
    Expect commit message generated using `--format=fuller --date=unix` format, i.e.:
        commit <sha1>
        Author:     <author>
        AuthorDate: <author date>
        Commit:     <committer>
        CommitDate: <committer date>

        <title line>

        <full commit message>

    """
    if isinstance(lines, str):
        lines = lines.split("\n")
    # TODO: Handle merge commits correctly
    if len(lines) > 1 and lines[1].startswith("Merge:"):
        del lines[1]
    assert len(lines) > 7
    assert lines[0].startswith("commit")
    assert lines[1].startswith("Author: ")
    assert lines[2].startswith("AuthorDate: ")
    assert lines[3].startswith("Commit: ")
    assert lines[4].startswith("CommitDate: ")
    assert len(lines[5]) == 0
    return GitCommit(commit_hash=lines[0].split()[1].strip(),
                     author=lines[1].split(":", 1)[1].strip(),
                     author_date=datetime.fromtimestamp(int(lines[2].split(":", 1)[1].strip())),
                     commit_date=datetime.fromtimestamp(int(lines[4].split(":", 1)[1].strip())),
                     title=lines[6].strip(),
                     body="\n".join(lines[7:]),
                     )


class GitRepo:
    def __init__(self, path: str, remote: str = "origin", debug: bool = False) -> None:
        self.repo_dir = path
        self.remote = remote
        self.debug = debug

    def _run_git(self, *args: Any) -> str:
        if self.debug:
            print(f"+ git -C {self.repo_dir} {' '.join(args)}")
        return _check_output(["git", "-C", self.repo_dir] + list(args))

    def revlist(self, revision_range: str) -> List[str]:
        rc = self._run_git("rev-list", revision_range, "--", ".").strip()
        return rc.split("\n") if len(rc) > 0 else []

    def current_branch(self) -> str:
        return self._run_git("symbolic-ref", "--short", "HEAD").strip()

    def checkout(self, branch: str) -> None:
        self._run_git("checkout", branch)

    def fetch(self, ref: Optional[str] = None, branch: Optional[str] = None) -> None:
        if branch is None and ref is None:
            self._run_git("fetch", self.remote)
        elif branch is None:
            self._run_git("fetch", self.remote, ref)
        else:
            self._run_git("fetch", self.remote, f"{ref}:{branch}")

    def show_ref(self, name: str) -> str:
        refs = self._run_git('show-ref', '-s', name).strip().split('\n')
        if not all(refs[i] == refs[0] for i in range(1, len(refs))):
            raise RuntimeError(f"referce {name} is ambigous")
        return refs[0]

    def rev_parse(self, name: str) -> str:
        return self._run_git('rev-parse', '--verify', name).strip()

    def get_merge_base(self, from_ref: str, to_ref: str) -> str:
        return self._run_git('merge-base', from_ref, to_ref).strip()

    def patch_id(self, ref: Union[str, List[str]]) -> List[Tuple[str, str]]:
        is_list = isinstance(ref, list)
        if is_list:
            if len(ref) == 0:
                return []
            ref = " ".join(ref)
        rc = _check_output(['sh', '-c', f'git -C {self.repo_dir} show {ref}|git patch-id --stable']).strip()
        return [cast(Tuple[str, str], x.split(" ", 1)) for x in rc.split("\n")]

    def commits_resolving_gh_pr(self, pr_num: int) -> List[str]:
        owner, name = self.gh_owner_and_name()
        msg = f"Pull Request resolved: https://github.com/{owner}/{name}/pull/{pr_num}"
        rc = self._run_git('log', '--format=%H', '--grep', msg).strip()
        return rc.split("\n") if len(rc) > 0 else []

    def get_commit(self, ref: str) -> GitCommit:
        return parse_fuller_format(self._run_git('show', '--format=fuller', '--date=unix', '--shortstat', ref))

    def cherry_pick(self, ref: str) -> None:
        self._run_git('cherry-pick', '-x', ref)

    def revert(self, ref: str) -> None:
        self._run_git("revert", "--no-edit", ref)

    def compute_branch_diffs(self, from_branch: str, to_branch: str) -> Tuple[List[str], List[str]]:
        """
        Returns list of commmits that are missing in each other branch since their merge base
        Might be slow if merge base is between two branches is pretty far off
        """
        from_ref = self.rev_parse(from_branch)
        to_ref = self.rev_parse(to_branch)
        merge_base = self.get_merge_base(from_ref, to_ref)
        from_commits = self.revlist(f'{merge_base}..{from_ref}')
        to_commits = self.revlist(f'{merge_base}..{to_ref}')
        from_ids = fuzzy_list_to_dict(self.patch_id(from_commits))
        to_ids = fuzzy_list_to_dict(self.patch_id(to_commits))
        for patch_id in set(from_ids).intersection(set(to_ids)):
            from_values = from_ids[patch_id]
            to_values = to_ids[patch_id]
            if len(from_values) != len(to_values):
                # Eliminate duplicate commits+reverts from the list
                while len(from_values) > 0 and len(to_values) > 0:
                    frc = self.get_commit(from_values.pop())
                    toc = self.get_commit(to_values.pop())
<<<<<<< HEAD
                    if frc.title != toc.title or frc.author_date != toc.author_date:
                        raise RuntimeError(f"Unexpected differences between {frc} and {toc}")
=======
                    # FRC branch might have PR number added to the title
                    if frc.title != toc.title or frc.author_date != toc.author_date:
                        # HACK: Same commit were merged, reverted and landed again
                        # which creates a tracking problem
                        if (
                            "pytorch/pytorch" not in self.remote_url() or
                            frc.commit_hash != "0a6a1b27a464ba5be5f587cce2ee12ab8c504dbf"
                        ):
                            raise RuntimeError(f"Unexpected differences between {frc} and {toc}")
>>>>>>> a0a2b755
                    from_commits.remove(frc.commit_hash)
                    to_commits.remove(toc.commit_hash)
                continue
            for commit in from_values:
                from_commits.remove(commit)
            for commit in to_values:
                to_commits.remove(commit)
        return (from_commits, to_commits)

    def cherry_pick_commits(self, from_branch: str, to_branch: str) -> None:
        orig_branch = self.current_branch()
        self.checkout(to_branch)
        from_commits, to_commits = self.compute_branch_diffs(from_branch, to_branch)
        if len(from_commits) == 0:
            print("Nothing to do")
            self.checkout(orig_branch)
            return
        for commit in reversed(from_commits):
            print(f"Cherry picking commit {commit}")
            self.cherry_pick(commit)
        self.checkout(orig_branch)

    def push(self, branch: str, dry_run: bool, retry: int = 3) -> None:
        for cnt in range(retry):
            try:
                if dry_run:
                    self._run_git("push", "--dry-run", self.remote, branch)
                else:
                    self._run_git("push", self.remote, branch)
            except RuntimeError as e:
                # Check if push were rejected because branch is stale
                if len(e.args) == 0 or re.search(r"\[rejected\].+\(fetch first\)\n", e.args[0]) is None:
                    raise
                self.fetch()
                self._run_git("rebase", f"{self.remote}/{branch}")

    def head_hash(self) -> str:
        return self._run_git("show-ref", "--hash", "HEAD").strip()

    def remote_url(self) -> str:
        return self._run_git("remote", "get-url", self.remote)

    def gh_owner_and_name(self) -> Tuple[str, str]:
        url = os.getenv("GIT_REMOTE_URL", None)
        if url is None:
            url = self.remote_url()
        rc = RE_GITHUB_URL_MATCH.match(url)
        if rc is None:
            raise RuntimeError(f"Unexpected url format {url}")
        return cast(Tuple[str, str], rc.groups())

    def commit_message(self, ref: str) -> str:
        return self._run_git("log", "-1", "--format=%B", ref)

    def amend_commit_message(self, msg: str) -> None:
        self._run_git("commit", "--amend", "-m", msg)


class PeekableIterator(Iterator[str]):
    def __init__(self, val: str) -> None:
        self._val = val
        self._idx = -1

    def peek(self) -> Optional[str]:
        if self._idx + 1 >= len(self._val):
            return None
        return self._val[self._idx + 1]

    def __iter__(self) -> "PeekableIterator":
        return self

    def __next__(self) -> str:
        rc = self.peek()
        if rc is None:
            raise StopIteration
        self._idx += 1
        return rc


def patterns_to_regex(allowed_patterns: List[str]) -> Any:
    """
    pattern is glob-like, i.e. the only special sequences it has are:
      - ? - matches single character
      - * - matches any non-folder separator characters
      - ** - matches any characters
      Assuming that patterns are free of braces and backslashes
      the only character that needs to be escaped are dot and plus
    """
    rc = "("
    for idx, pattern in enumerate(allowed_patterns):
        if idx > 0:
            rc += "|"
        pattern_ = PeekableIterator(pattern)
        assert not any(c in pattern for c in "{}()[]\\")
        for c in pattern_:
            if c == ".":
                rc += "\\."
            elif c == "+":
                rc += "\\+"
            elif c == "*":
                if pattern_.peek() == "*":
                    next(pattern_)
                    rc += ".+"
                else:
                    rc += "[^/]+"
            else:
                rc += c
    rc += ")"
    return re.compile(rc)<|MERGE_RESOLUTION|>--- conflicted
+++ resolved
@@ -193,10 +193,6 @@
                 while len(from_values) > 0 and len(to_values) > 0:
                     frc = self.get_commit(from_values.pop())
                     toc = self.get_commit(to_values.pop())
-<<<<<<< HEAD
-                    if frc.title != toc.title or frc.author_date != toc.author_date:
-                        raise RuntimeError(f"Unexpected differences between {frc} and {toc}")
-=======
                     # FRC branch might have PR number added to the title
                     if frc.title != toc.title or frc.author_date != toc.author_date:
                         # HACK: Same commit were merged, reverted and landed again
@@ -206,7 +202,6 @@
                             frc.commit_hash != "0a6a1b27a464ba5be5f587cce2ee12ab8c504dbf"
                         ):
                             raise RuntimeError(f"Unexpected differences between {frc} and {toc}")
->>>>>>> a0a2b755
                     from_commits.remove(frc.commit_hash)
                     to_commits.remove(toc.commit_hash)
                 continue
