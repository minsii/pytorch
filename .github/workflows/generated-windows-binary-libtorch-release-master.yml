# @generated DO NOT EDIT MANUALLY

# Template is at:    .github/templates/windows_binary_build_workflow.yml.j2
# Generation script: .github/scripts/generate_ci_workflows.py
name: windows-binary-libtorch-release

on:
  push:
    branches:
      - master
<<<<<<< HEAD
      - "ciflow/all/*"
      - "ciflow/trunk/*"
=======
    tags:
      - 'ciflow/all/*'
      - 'ciflow/trunk/*'
>>>>>>> 1fc2f4cc
  workflow_dispatch:

env:
  # Needed for conda builds
  ALPINE_IMAGE: "308535385114.dkr.ecr.us-east-1.amazonaws.com/tool/alpine"
  ANACONDA_USER: pytorch
  AWS_DEFAULT_REGION: us-east-1
  BUILD_ENVIRONMENT: windows-binary-libtorch-release
  GITHUB_TOKEN: ${{ secrets.GITHUB_TOKEN }}
  IN_CI: 1
  IS_GHA: 1
  PR_LABELS: ${{ toJson(github.event.pull_request.labels.*.name) }}
  PR_NUMBER: ${{ github.event.pull_request.number }}
  PYTORCH_RETRY_TEST_CASES: 1
  SHA1: ${{ github.event.pull_request.head.sha || github.sha }}
  SKIP_ALL_TESTS: 1
concurrency:
  group: windows-binary-libtorch-release-${{ github.event.pull_request.number || github.sha }}-${{ github.event_name == 'workflow_dispatch' }}
  cancel-in-progress: true

jobs:
  libtorch-cpu-shared-with-deps-release-build:
    if: ${{ github.repository_owner == 'pytorch' }}
    runs-on: windows.4xlarge
    timeout-minutes: 240
    env:
      PYTORCH_ROOT: ${{ github.workspace }}/pytorch
      BUILDER_ROOT: ${{ github.workspace }}/builder
      PACKAGE_TYPE: libtorch
      # TODO: This is a legacy variable that we eventually want to get rid of in
      #       favor of GPU_ARCH_VERSION
      DESIRED_CUDA: cpu
      GPU_ARCH_TYPE: cpu
      SKIP_ALL_TESTS: 1
      LIBTORCH_CONFIG: release
      LIBTORCH_VARIANT: shared-with-deps
      # This is a dummy value for libtorch to work correctly with our batch scripts
      # without this value pip does not get installed for some reason
      DESIRED_PYTHON: "3.7"
    steps:
      - name: Display EC2 information
        shell: bash
        run: |
          set -euo pipefail
          function get_ec2_metadata() {
            # Pulled from instance metadata endpoint for EC2
            # see https://docs.aws.amazon.com/AWSEC2/latest/UserGuide/instancedata-data-retrieval.html
            category=$1
            curl -fsSL "http://169.254.169.254/latest/meta-data/${category}"
          }
          echo "ami-id: $(get_ec2_metadata ami-id)"
          echo "instance-id: $(get_ec2_metadata instance-id)"
          echo "instance-type: $(get_ec2_metadata instance-type)"
          echo "system info $(uname -a)"
      - name: "[FB EMPLOYEES] Enable SSH (Click me for login details)"
        uses: seemethere/add-github-ssh-key@v1
        with:
          GITHUB_TOKEN: ${{ secrets.GITHUB_TOKEN }}
      # Needed for binary builds, see: https://github.com/pytorch/pytorch/issues/73339#issuecomment-1058981560
      - name: Enable long paths on Windows
        shell: powershell
        run: |
          Set-ItemProperty -Path "HKLM:\\SYSTEM\CurrentControlSet\Control\FileSystem" -Name "LongPathsEnabled" -Value 1
      - name: Disables Windows Defender scheduled and real-time scanning for files in pytorch directory.
        shell: powershell
        run: |
          Set-MpPreference -ExclusionPath $(Get-Location).tostring()
      # NOTE: These environment variables are put here so that they can be applied on every job equally
      #       They are also here because setting them at a workflow level doesn't give us access to the
      #       runner.temp variable, which we need.
      - name: Populate binary env
        shell: bash
        run: |
          echo "BINARY_ENV_FILE=${RUNNER_TEMP}/env" >> "${GITHUB_ENV}"
          echo "PYTORCH_FINAL_PACKAGE_DIR=${RUNNER_TEMP}/artifacts" >> "${GITHUB_ENV}"
          echo "WIN_PACKAGE_WORK_DIR=${RUNNER_TEMP}"
      - name: Checkout PyTorch
        uses: clee2000/checkout@5304eead2e9302d0257766b8483eea1f6b6288c4
        with:
          ref: ${{ github.event_name == 'pull_request' && github.event.pull_request.head.sha || github.sha }}
          submodules: recursive
          path: pytorch
      - name: Clean PyTorch checkout
        run: |
          # Remove any artifacts from the previous checkouts
          git clean -fxd
        working-directory: pytorch
      - name: Checkout pytorch/builder
        uses: clee2000/checkout@5304eead2e9302d0257766b8483eea1f6b6288c4
        with:
          ref: main
          submodules: recursive
          repository: pytorch/builder
          path: builder
      - name: Clean pytorch/builder checkout
        run: |
          # Remove any artifacts from the previous checkouts
          git clean -fxd
        working-directory: builder
      - name: Populate binary env
        shell: bash
        run: |
          "${PYTORCH_ROOT}/.circleci/scripts/binary_populate_env.sh"
      - name: Build PyTorch binary
        shell: bash
        run: |
          "${PYTORCH_ROOT}/.circleci/scripts/binary_windows_build.sh"
      - uses: seemethere/upload-artifact-s3@v4
        if: always()
        with:
          name: libtorch-cpu-shared-with-deps-release
          retention-days: 14
          if-no-files-found: error
          path: "${{ env.PYTORCH_FINAL_PACKAGE_DIR }}"
      - name: Wait until all sessions have drained
        shell: powershell
        working-directory: pytorch
        if: always()
        timeout-minutes: 120
        run: |
          .github\scripts\wait_for_ssh_to_drain.ps1
      - name: Kill active ssh sessions if still around (Useful if workflow was cancelled)
        shell: powershell
        working-directory: pytorch
        if: always()
        run: |
          .github\scripts\kill_active_ssh_sessions.ps1
  libtorch-cpu-shared-with-deps-release-test: # Testing
    if: ${{ github.repository_owner == 'pytorch' }}
    needs: libtorch-cpu-shared-with-deps-release-build
    runs-on: windows.4xlarge
    timeout-minutes: 240
    env:
      PYTORCH_ROOT: ${{ github.workspace }}/pytorch
      BUILDER_ROOT: ${{ github.workspace }}/builder
      PACKAGE_TYPE: libtorch
      # TODO: This is a legacy variable that we eventually want to get rid of in
      #       favor of GPU_ARCH_VERSION
      DESIRED_CUDA: cpu
      GPU_ARCH_TYPE: cpu
      SKIP_ALL_TESTS: 1
      LIBTORCH_CONFIG: release
      LIBTORCH_VARIANT: shared-with-deps
      # This is a dummy value for libtorch to work correctly with our batch scripts
      # without this value pip does not get installed for some reason
      DESIRED_PYTHON: "3.7"
    steps:
      - name: Display EC2 information
        shell: bash
        run: |
          set -euo pipefail
          function get_ec2_metadata() {
            # Pulled from instance metadata endpoint for EC2
            # see https://docs.aws.amazon.com/AWSEC2/latest/UserGuide/instancedata-data-retrieval.html
            category=$1
            curl -fsSL "http://169.254.169.254/latest/meta-data/${category}"
          }
          echo "ami-id: $(get_ec2_metadata ami-id)"
          echo "instance-id: $(get_ec2_metadata instance-id)"
          echo "instance-type: $(get_ec2_metadata instance-type)"
          echo "system info $(uname -a)"
      - name: "[FB EMPLOYEES] Enable SSH (Click me for login details)"
        uses: seemethere/add-github-ssh-key@v1
        with:
          GITHUB_TOKEN: ${{ secrets.GITHUB_TOKEN }}
      # Needed for binary builds, see: https://github.com/pytorch/pytorch/issues/73339#issuecomment-1058981560
      - name: Enable long paths on Windows
        shell: powershell
        run: |
          Set-ItemProperty -Path "HKLM:\\SYSTEM\CurrentControlSet\Control\FileSystem" -Name "LongPathsEnabled" -Value 1
      - name: Disables Windows Defender scheduled and real-time scanning for files in pytorch directory.
        shell: powershell
        run: |
          Set-MpPreference -ExclusionPath $(Get-Location).tostring()
      # NOTE: These environment variables are put here so that they can be applied on every job equally
      #       They are also here because setting them at a workflow level doesn't give us access to the
      #       runner.temp variable, which we need.
      - name: Populate binary env
        shell: bash
        run: |
          echo "BINARY_ENV_FILE=${RUNNER_TEMP}/env" >> "${GITHUB_ENV}"
          echo "PYTORCH_FINAL_PACKAGE_DIR=${RUNNER_TEMP}/artifacts" >> "${GITHUB_ENV}"
          echo "WIN_PACKAGE_WORK_DIR=${RUNNER_TEMP}"
      - uses: seemethere/download-artifact-s3@v3
        name: Download Build Artifacts
        with:
          name: libtorch-cpu-shared-with-deps-release
          path: "${{ env.PYTORCH_FINAL_PACKAGE_DIR }}"
      - name: Checkout PyTorch
        uses: clee2000/checkout@5304eead2e9302d0257766b8483eea1f6b6288c4
        with:
          ref: ${{ github.event_name == 'pull_request' && github.event.pull_request.head.sha || github.sha }}
          submodules: recursive
          path: pytorch
      - name: Clean PyTorch checkout
        run: |
          # Remove any artifacts from the previous checkouts
          git clean -fxd
        working-directory: pytorch
      - name: Checkout pytorch/builder
        uses: clee2000/checkout@5304eead2e9302d0257766b8483eea1f6b6288c4
        with:
          ref: main
          submodules: recursive
          repository: pytorch/builder
          path: builder
      - name: Clean pytorch/builder checkout
        run: |
          # Remove any artifacts from the previous checkouts
          git clean -fxd
        working-directory: builder
      - name: Populate binary env
        shell: bash
        run: |
          "${PYTORCH_ROOT}/.circleci/scripts/binary_populate_env.sh"
      - name: Test PyTorch binary
        shell: bash
        run: |
          "${PYTORCH_ROOT}/.circleci/scripts/binary_windows_test.sh"
      - name: Wait until all sessions have drained
        shell: powershell
        working-directory: pytorch
        if: always()
        timeout-minutes: 120
        run: |
          .github\scripts\wait_for_ssh_to_drain.ps1
      - name: Kill active ssh sessions if still around (Useful if workflow was cancelled)
        shell: powershell
        working-directory: pytorch
        if: always()
        run: |
          .github\scripts\kill_active_ssh_sessions.ps1<|MERGE_RESOLUTION|>--- conflicted
+++ resolved
@@ -8,14 +8,9 @@
   push:
     branches:
       - master
-<<<<<<< HEAD
-      - "ciflow/all/*"
-      - "ciflow/trunk/*"
-=======
     tags:
       - 'ciflow/all/*'
       - 'ciflow/trunk/*'
->>>>>>> 1fc2f4cc
   workflow_dispatch:
 
 env:
