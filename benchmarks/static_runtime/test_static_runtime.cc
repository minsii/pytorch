--- conflicted
+++ resolved
@@ -3135,7 +3135,21 @@
   testStaticRuntime(src, {at::randn({2, 2}), at::randn({4})});
 }
 
-<<<<<<< HEAD
+TEST(StaticRuntime, MoveCtor) {
+  auto mod = getDeepAndWideSciptModel();
+  std::vector<IValue> args{
+      at::randn({1, 1, 32}), at::randn({1, 1, 32}), at::randn({1, 50})};
+
+  torch::jit::StaticModule smod(mod);
+
+  torch::jit::StaticRuntime runtime(smod);
+  auto expected = runtime(args);
+
+  torch::jit::StaticRuntime new_runtime(std::move(runtime));
+  auto actual = new_runtime(args);
+  compareResults(expected, actual);
+}
+
 TEST(StaticRuntime, SingleBlockIfReturnList) {
   const auto src = R"JIT(
     def forward(self, a, b, cond: bool):
@@ -3164,19 +3178,4 @@
   std::vector<IValue> args2{
       at::randn({42, 42}), at::randn({42, 42}), true, false};
   testStaticRuntime(src, args1, args2);
-=======
-TEST(StaticRuntime, MoveCtor) {
-  auto mod = getDeepAndWideSciptModel();
-  std::vector<IValue> args{
-      at::randn({1, 1, 32}), at::randn({1, 1, 32}), at::randn({1, 50})};
-
-  torch::jit::StaticModule smod(mod);
-
-  torch::jit::StaticRuntime runtime(smod);
-  auto expected = runtime(args);
-
-  torch::jit::StaticRuntime new_runtime(std::move(runtime));
-  auto actual = new_runtime(args);
-  compareResults(expected, actual);
->>>>>>> d994250f
 }