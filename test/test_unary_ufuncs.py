--- conflicted
+++ resolved
@@ -11,23 +11,18 @@
 from torch._six import inf, nan
 from torch.testing._internal.common_utils import (
     TestCase, run_tests, torch_to_numpy_dtype_dict, numpy_to_torch_dtype_dict,
-    suppress_warnings, make_tensor, TEST_SCIPY, slowTest, skipIfNoSciPy, IS_WINDOWS)
+    suppress_warnings, TEST_SCIPY, slowTest, skipIfNoSciPy, IS_WINDOWS)
 from torch.testing._internal.common_methods_invocations import (
     unary_ufuncs, _NOTHING)
 from torch.testing._internal.common_device_type import (
     instantiate_device_type_tests, ops, dtypes, onlyCPU, onlyOnCPUAndCUDA,
     onlyCUDA, dtypesIfCUDA, precisionOverride, skipCUDAIfRocm, dtypesIfCPU,
     OpDTypes)
-<<<<<<< HEAD
-from torch.testing import (
-    floating_types_and, all_types_and_complex_and, floating_and_complex_types_and)
-=======
 from torch.testing import make_tensor
 from torch.testing._internal.common_dtype import (
     floating_types_and, all_types_and_complex_and, floating_and_complex_types_and, get_all_dtypes, get_all_math_dtypes,
     get_all_int_dtypes, get_all_fp_dtypes, get_all_complex_dtypes
 )
->>>>>>> 7e4ebe06
 
 if TEST_SCIPY:
     import scipy
@@ -367,10 +362,7 @@
         tensors = generate_numeric_tensors_extremal(device, dtype,
                                                     domain=op.domain)
 
-        # https://github.com/pytorch/pytorch/issues/50749
-        equal_nan = "relaxed" if device.startswith('cuda') else True
-
-        self._test_reference_numerics(dtype, op, tensors, equal_nan)
+        self._test_reference_numerics(dtype, op, tensors)
 
     # Tests for testing (non)contiguity consistency
 
