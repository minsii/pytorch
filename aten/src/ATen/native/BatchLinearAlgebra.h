--- conflicted
+++ resolved
@@ -161,7 +161,6 @@
 template <class scalar_t>
 void lapackLu(int m, int n, scalar_t *a, int lda, int *ipiv, int *info);
 
-<<<<<<< HEAD
 template <class scalar_t>
 void lapackLdlHermitian(
     char uplo,
@@ -208,10 +207,8 @@
     int ldb,
     int* info);
 
-=======
 template<class scalar_t, class value_t=scalar_t>
 void lapackSvd(char jobz, int m, int n, scalar_t *a, int lda, value_t *s, scalar_t *u, int ldu, scalar_t *vt, int ldvt, scalar_t *work, int lwork, value_t *rwork, int *iwork, int *info);
->>>>>>> bbf4bc9f
 #endif
 
 #if AT_BUILD_WITH_BLAS()
@@ -290,7 +287,6 @@
     TransposeType /*trans*/);
 DECLARE_DISPATCH(lu_solve_trans_fn, lu_solve_trans_stub);
 
-<<<<<<< HEAD
 using ldl_factor_fn = void (*)(
     const Tensor& /*factors*/,
     const Tensor& /*pivots*/,
@@ -298,7 +294,7 @@
     bool /*upper*/,
     bool /*hermitian*/);
 DECLARE_DISPATCH(ldl_factor_fn, ldl_factor_stub);
-=======
+
 using svd_fn = void (*)(
     const Tensor& /*A*/,
     const bool /*full_matrices*/,
@@ -308,7 +304,6 @@
     const Tensor& /*Vh*/,
     const Tensor& /*info*/);
 DECLARE_DISPATCH(svd_fn, svd_stub);
->>>>>>> bbf4bc9f
 
 using ldl_solve_fn = void (*)(
     const Tensor& /*factors*/,
