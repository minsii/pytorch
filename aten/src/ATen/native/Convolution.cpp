--- conflicted
+++ resolved
@@ -1102,30 +1102,6 @@
       break;
     case ConvBackend::Mkldnn:
 #if AT_MKLDNN_ENABLED()
-<<<<<<< HEAD
-    TORCH_CHECK(input.options().type_equal(weight.options())
-             || (input.is_mkldnn() && weight.device().is_cpu() && weight.scalar_type() == kFloat),
-             "Input type (", input.toString(), ") and weight type (", weight.toString(),
-             ") should be the same or input should be a MKLDNN tensor and weight is a dense tensor");
-    TORCH_CHECK(!bias.defined() || (input.options().type_equal(bias.options()))
-             || (input.is_mkldnn() && bias.device().is_cpu() && bias.scalar_type() == kFloat),
-             "Input type (", input.toString(), ") and bias type (", bias.toString(),
-             ") should be the same or input should be a MKLDNN tensor and bias is a dense tensor");
-    bool use_channels_last = input.suggest_memory_format() == at::MemoryFormat::ChannelsLast ||
-                             weight.suggest_memory_format() == at::MemoryFormat::ChannelsLast;
-    auto mkldnn_memory_format = use_channels_last ? at::MemoryFormat::ChannelsLast
-                                                  : at::MemoryFormat::Contiguous;
-    if (!input_is_mkldnn) {
-      output = at::mkldnn_convolution(
-          input.contiguous(mkldnn_memory_format), weight.contiguous(mkldnn_memory_format),
-          bias.defined() ? bias.contiguous() : bias,
-          params.padding, params.stride, params.dilation, params.groups);
-    } else {
-      // do not call contiguous on mkldnn tensor
-      output = at::mkldnn_convolution(input, weight, bias,
-                                      params.padding, params.stride, params.dilation, params.groups);
-    }
-=======
       TORCH_CHECK(input.options().type_equal(weight.options())
           || (input.is_mkldnn() && weight.device().is_cpu() && weight.scalar_type() == kFloat),
           "Input type (", input.toString(), ") and weight type (", weight.toString(),
@@ -1134,17 +1110,20 @@
           || (input.is_mkldnn() && bias.device().is_cpu() && bias.scalar_type() == kFloat),
           "Input type (", input.toString(), ") and bias type (", bias.toString(),
           ") should be the same or input should be a MKLDNN tensor and bias is a dense tensor");
+      bool use_channels_last = input.suggest_memory_format() == at::MemoryFormat::ChannelsLast ||
+          weight.suggest_memory_format() == at::MemoryFormat::ChannelsLast;
+      auto mkldnn_memory_format = use_channels_last ? at::MemoryFormat::ChannelsLast
+          : at::MemoryFormat::Contiguous;
       if (!input.is_mkldnn()) {
         // need to ensure contiguous for non-mkldnn tensors
-        input = input.contiguous();
-        weight = weight.contiguous();
+        input = input.contiguous(mkldnn_memory_format);
+        weight = weight.contiguous(mkldnn_memory_format);
         bias = bias.defined() ? bias.contiguous() : bias;
       }
       output = at::mkldnn_convolution(
           input, weight, bias, params.padding, params.stride, params.dilation, params.groups);
 #else
       TORCH_INTERNAL_ASSERT(false, "Mkldnn backend was selected in PyTorch compiled without mkldnn support");
->>>>>>> e41ded7d
 #endif
       break;
     case ConvBackend::MkldnnEmpty:
