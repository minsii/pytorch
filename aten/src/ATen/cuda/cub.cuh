--- conflicted
+++ resolved
@@ -313,10 +313,7 @@
         at::cuda::getCurrentCUDAStream());
 #endif
   }
-<<<<<<< HEAD
-=======
-#endif
->>>>>>> e6c435bf
+#endif
 }
 
 }}}  // namespace at::cuda::cub