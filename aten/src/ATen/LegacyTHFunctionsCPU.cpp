#include <ATen/LegacyTHFunctionsCPU.h>

#include <ATen/ATen.h>
#include <ATen/Utils.h>
#include <ATen/NamedTensorUtils.h>
#include <ATen/CPUGeneratorImpl.h>
#include <ATen/ExpandUtils.h>
#include <TH/TH.h>
#include <TH/THTensor.hpp>


namespace at {
namespace native {
namespace legacy {
namespace cpu {

namespace {
  ScalarType infer_scalar_type(const Tensor & t) {
    return t.scalar_type();
  }
  // NOLINTNEXTLINE(clang-diagnostic-unused-function)
  ScalarType infer_scalar_type(const TensorList & tl) {
    TORCH_CHECK(tl.size() > 0, "expected a non-empty list of Tensors");
    return tl[0].scalar_type();
  }

  TensorOptions options(ScalarType s) {
    return TensorOptions().dtype(s)
                          .device(DeviceType::CPU)
                          .layout(kStrided);
  }

  Allocator* allocator() {
    return getCPUAllocator();
  }
}

Tensor & _th_nonzero_out(const Tensor & self, Tensor & result) {
    // DeviceGuard omitted
    auto dispatch_scalar_type = infer_scalar_type(self);

    switch (dispatch_scalar_type) {
        case ScalarType::Bool: {
            auto result_ = checked_dense_tensor_unwrap(result, "result", 0, "_th_nonzero_out", false, DeviceType::CPU, ScalarType::Long);
            auto self_ = checked_dense_tensor_unwrap(self, "self", 1, "_th_nonzero_out", false, DeviceType::CPU, dispatch_scalar_type);
            THBoolTensor_nonzero(result_, self_);
            break;
        }
        case ScalarType::Byte: {
            auto result_ = checked_dense_tensor_unwrap(result, "result", 0, "_th_nonzero_out", false, DeviceType::CPU, ScalarType::Long);
            auto self_ = checked_dense_tensor_unwrap(self, "self", 1, "_th_nonzero_out", false, DeviceType::CPU, dispatch_scalar_type);
            THByteTensor_nonzero(result_, self_);
            break;
        }
        case ScalarType::Char: {
            auto result_ = checked_dense_tensor_unwrap(result, "result", 0, "_th_nonzero_out", false, DeviceType::CPU, ScalarType::Long);
            auto self_ = checked_dense_tensor_unwrap(self, "self", 1, "_th_nonzero_out", false, DeviceType::CPU, dispatch_scalar_type);
            THCharTensor_nonzero(result_, self_);
            break;
        }
        case ScalarType::Double: {
            auto result_ = checked_dense_tensor_unwrap(result, "result", 0, "_th_nonzero_out", false, DeviceType::CPU, ScalarType::Long);
            auto self_ = checked_dense_tensor_unwrap(self, "self", 1, "_th_nonzero_out", false, DeviceType::CPU, dispatch_scalar_type);
            THDoubleTensor_nonzero(result_, self_);
            break;
        }
        case ScalarType::Float: {
            auto result_ = checked_dense_tensor_unwrap(result, "result", 0, "_th_nonzero_out", false, DeviceType::CPU, ScalarType::Long);
            auto self_ = checked_dense_tensor_unwrap(self, "self", 1, "_th_nonzero_out", false, DeviceType::CPU, dispatch_scalar_type);
            THFloatTensor_nonzero(result_, self_);
            break;
        }
        case ScalarType::Int: {
            auto result_ = checked_dense_tensor_unwrap(result, "result", 0, "_th_nonzero_out", false, DeviceType::CPU, ScalarType::Long);
            auto self_ = checked_dense_tensor_unwrap(self, "self", 1, "_th_nonzero_out", false, DeviceType::CPU, dispatch_scalar_type);
            THIntTensor_nonzero(result_, self_);
            break;
        }
        case ScalarType::Long: {
            auto result_ = checked_dense_tensor_unwrap(result, "result", 0, "_th_nonzero_out", false, DeviceType::CPU, ScalarType::Long);
            auto self_ = checked_dense_tensor_unwrap(self, "self", 1, "_th_nonzero_out", false, DeviceType::CPU, dispatch_scalar_type);
            THLongTensor_nonzero(result_, self_);
            break;
        }
        case ScalarType::Short: {
            auto result_ = checked_dense_tensor_unwrap(result, "result", 0, "_th_nonzero_out", false, DeviceType::CPU, ScalarType::Long);
            auto self_ = checked_dense_tensor_unwrap(self, "self", 1, "_th_nonzero_out", false, DeviceType::CPU, dispatch_scalar_type);
            THShortTensor_nonzero(result_, self_);
            break;
        }
        case ScalarType::Half: {
            auto result_ = checked_dense_tensor_unwrap(result, "result", 0, "_th_nonzero_out", false, DeviceType::CPU, ScalarType::Long);
            auto self_ = checked_dense_tensor_unwrap(self, "self", 1, "_th_nonzero_out", false, DeviceType::CPU, dispatch_scalar_type);
            THHalfTensor_nonzero(result_, self_);
            break;
        }
        case ScalarType::BFloat16: {
            auto result_ = checked_dense_tensor_unwrap(result, "result", 0, "_th_nonzero_out", false, DeviceType::CPU, ScalarType::Long);
            auto self_ = checked_dense_tensor_unwrap(self, "self", 1, "_th_nonzero_out", false, DeviceType::CPU, dispatch_scalar_type);
            THBFloat16Tensor_nonzero(result_, self_);
            break;
        }
        case ScalarType::ComplexDouble: {
            auto result_ = checked_dense_tensor_unwrap(result, "result", 0, "_th_nonzero_out", false, DeviceType::CPU, ScalarType::Long);
            auto self_ = checked_dense_tensor_unwrap(self, "self", 1, "_th_nonzero_out", false, DeviceType::CPU, dispatch_scalar_type);
            THComplexDoubleTensor_nonzero(result_, self_);
            break;
        }
        case ScalarType::ComplexFloat: {
            auto result_ = checked_dense_tensor_unwrap(result, "result", 0, "_th_nonzero_out", false, DeviceType::CPU, ScalarType::Long);
            auto self_ = checked_dense_tensor_unwrap(self, "self", 1, "_th_nonzero_out", false, DeviceType::CPU, dispatch_scalar_type);
            THComplexFloatTensor_nonzero(result_, self_);
            break;
        }
        default:
            AT_ERROR("_th_nonzero_out not supported on CPUType for ", dispatch_scalar_type);
    }
    return result;
}
Tensor _th_nonzero(const Tensor & self) {
    // DeviceGuard omitted
    auto dispatch_scalar_type = infer_scalar_type(self);
    auto result_ = c10::make_intrusive<TensorImpl, UndefinedTensorImpl>(c10::Storage(c10::Storage::use_byte_size_t(), 0, allocator(), true),DispatchKey::CPU, scalarTypeToTypeMeta(ScalarType::Long)).release();
    auto result = Tensor(c10::intrusive_ptr<TensorImpl, UndefinedTensorImpl>::reclaim(result_));
    switch (dispatch_scalar_type) {
        case ScalarType::Bool: {
            auto self_ = checked_dense_tensor_unwrap(self, "self", 1, "_th_nonzero", false, DeviceType::CPU, dispatch_scalar_type);
            THBoolTensor_nonzero(result_, self_);
            break;
        }
        case ScalarType::Byte: {
            auto self_ = checked_dense_tensor_unwrap(self, "self", 1, "_th_nonzero", false, DeviceType::CPU, dispatch_scalar_type);
            THByteTensor_nonzero(result_, self_);
            break;
        }
        case ScalarType::Char: {
            auto self_ = checked_dense_tensor_unwrap(self, "self", 1, "_th_nonzero", false, DeviceType::CPU, dispatch_scalar_type);
            THCharTensor_nonzero(result_, self_);
            break;
        }
        case ScalarType::Double: {
            auto self_ = checked_dense_tensor_unwrap(self, "self", 1, "_th_nonzero", false, DeviceType::CPU, dispatch_scalar_type);
            THDoubleTensor_nonzero(result_, self_);
            break;
        }
        case ScalarType::Float: {
            auto self_ = checked_dense_tensor_unwrap(self, "self", 1, "_th_nonzero", false, DeviceType::CPU, dispatch_scalar_type);
            THFloatTensor_nonzero(result_, self_);
            break;
        }
        case ScalarType::Int: {
            auto self_ = checked_dense_tensor_unwrap(self, "self", 1, "_th_nonzero", false, DeviceType::CPU, dispatch_scalar_type);
            THIntTensor_nonzero(result_, self_);
            break;
        }
        case ScalarType::Long: {
            auto self_ = checked_dense_tensor_unwrap(self, "self", 1, "_th_nonzero", false, DeviceType::CPU, dispatch_scalar_type);
            THLongTensor_nonzero(result_, self_);
            break;
        }
        case ScalarType::Short: {
            auto self_ = checked_dense_tensor_unwrap(self, "self", 1, "_th_nonzero", false, DeviceType::CPU, dispatch_scalar_type);
            THShortTensor_nonzero(result_, self_);
            break;
        }
        case ScalarType::Half: {
            auto self_ = checked_dense_tensor_unwrap(self, "self", 1, "_th_nonzero", false, DeviceType::CPU, dispatch_scalar_type);
            THHalfTensor_nonzero(result_, self_);
            break;
        }
        case ScalarType::BFloat16: {
            auto self_ = checked_dense_tensor_unwrap(self, "self", 1, "_th_nonzero", false, DeviceType::CPU, dispatch_scalar_type);
            THBFloat16Tensor_nonzero(result_, self_);
            break;
        }
<<<<<<< HEAD
=======
        case ScalarType::ComplexDouble: {
            auto self_ = checked_dense_tensor_unwrap(self, "self", 1, "_th_nonzero", false, DeviceType::CPU, dispatch_scalar_type);
            THComplexDoubleTensor_nonzero(result_, self_);
            break;
        }
        case ScalarType::ComplexFloat: {
            auto self_ = checked_dense_tensor_unwrap(self, "self", 1, "_th_nonzero", false, DeviceType::CPU, dispatch_scalar_type);
            THComplexFloatTensor_nonzero(result_, self_);
            break;
        }
>>>>>>> 98fcdb80
        default:
            AT_ERROR("_th_nonzero not supported on CPUType for ", dispatch_scalar_type);
    }
    return result;
}
<<<<<<< HEAD
Tensor _th_var(const Tensor & self, bool unbiased) {
=======
Scalar _th_std_var(const Tensor& self, int64_t correction, bool take_sqrt) {
>>>>>>> 98fcdb80
    // DeviceGuard omitted
    auto dispatch_scalar_type = infer_scalar_type(self);

    switch (dispatch_scalar_type) {
        case ScalarType::Double: {
            auto self_ = checked_dense_tensor_unwrap(self, "self", 1, "_th_var", false, DeviceType::CPU, dispatch_scalar_type);
            return convert<double>(THDoubleTensor_std_var_all(self_, correction, take_sqrt));
            break;
        }
        case ScalarType::Float: {
            auto self_ = checked_dense_tensor_unwrap(self, "self", 1, "_th_var", false, DeviceType::CPU, dispatch_scalar_type);
            return convert<float>(THFloatTensor_std_var_all(self_, correction, take_sqrt));
            break;
        }
        default:
            AT_ERROR("_th_var not supported on CPUType for ", dispatch_scalar_type);
    }
}
<<<<<<< HEAD
Tensor _th_std(const Tensor & self, bool unbiased) {
    // DeviceGuard omitted
    auto dispatch_scalar_type = infer_scalar_type(self);

    switch (dispatch_scalar_type) {
        case ScalarType::Double: {
            auto self_ = checked_dense_tensor_unwrap(self, "self", 1, "_th_std", false, DeviceType::CPU, dispatch_scalar_type);
            return at::scalar_tensor(convert<double>(THDoubleTensor_std_all(self_, unbiased)), options(ScalarType::Double));
            break;
        }
        case ScalarType::Float: {
            auto self_ = checked_dense_tensor_unwrap(self, "self", 1, "_th_std", false, DeviceType::CPU, dispatch_scalar_type);
            return at::scalar_tensor(convert<float>(THFloatTensor_std_all(self_, unbiased)), options(ScalarType::Float));
            break;
        }
        default:
            AT_ERROR("_th_std not supported on CPUType for ", dispatch_scalar_type);
    }
}
=======
>>>>>>> 98fcdb80
Tensor & _th_renorm_out(const Tensor & self, const Scalar& p, int64_t dim, const Scalar& maxnorm, Tensor & result) {
    // DeviceGuard omitted
    auto dispatch_scalar_type = infer_scalar_type(self);

    switch (dispatch_scalar_type) {
        case ScalarType::Double: {
            auto result_ = checked_dense_tensor_unwrap(result, "result", 0, "_th_renorm_out", false, DeviceType::CPU, dispatch_scalar_type);
            auto self_ = checked_dense_tensor_unwrap(self, "self", 1, "_th_renorm_out", false, DeviceType::CPU, dispatch_scalar_type);
            auto p_ = p.toDouble();
            auto maxnorm_ = maxnorm.toDouble();
            THDoubleTensor_renorm(result_, self_, p_, dim, maxnorm_);
            break;
        }
        case ScalarType::Float: {
            auto result_ = checked_dense_tensor_unwrap(result, "result", 0, "_th_renorm_out", false, DeviceType::CPU, dispatch_scalar_type);
            auto self_ = checked_dense_tensor_unwrap(self, "self", 1, "_th_renorm_out", false, DeviceType::CPU, dispatch_scalar_type);
            auto p_ = p.toFloat();
            auto maxnorm_ = maxnorm.toFloat();
            THFloatTensor_renorm(result_, self_, p_, dim, maxnorm_);
            break;
        }
        default:
            AT_ERROR("_th_renorm_out not supported on CPUType for ", dispatch_scalar_type);
    }
    return result;
}
Tensor _th_renorm(const Tensor & self, const Scalar& p, int64_t dim, const Scalar& maxnorm) {
    // DeviceGuard omitted
    auto dispatch_scalar_type = infer_scalar_type(self);
    auto result_ = c10::make_intrusive<TensorImpl, UndefinedTensorImpl>(c10::Storage(c10::Storage::use_byte_size_t(), 0, allocator(), true),DispatchKey::CPU, scalarTypeToTypeMeta(dispatch_scalar_type)).release();
    auto result = Tensor(c10::intrusive_ptr<TensorImpl, UndefinedTensorImpl>::reclaim(result_));
    switch (dispatch_scalar_type) {
        case ScalarType::Double: {
            auto self_ = checked_dense_tensor_unwrap(self, "self", 1, "_th_renorm", false, DeviceType::CPU, dispatch_scalar_type);
            auto p_ = p.toDouble();
            auto maxnorm_ = maxnorm.toDouble();
            THDoubleTensor_renorm(result_, self_, p_, dim, maxnorm_);
            break;
        }
        case ScalarType::Float: {
            auto self_ = checked_dense_tensor_unwrap(self, "self", 1, "_th_renorm", false, DeviceType::CPU, dispatch_scalar_type);
            auto p_ = p.toFloat();
            auto maxnorm_ = maxnorm.toFloat();
            THFloatTensor_renorm(result_, self_, p_, dim, maxnorm_);
            break;
        }
        default:
            AT_ERROR("_th_renorm not supported on CPUType for ", dispatch_scalar_type);
    }
    return result;
}
Tensor & _th_renorm_(Tensor & self, const Scalar& p, int64_t dim, const Scalar& maxnorm) {
    // DeviceGuard omitted
    auto dispatch_scalar_type = infer_scalar_type(self);

    switch (dispatch_scalar_type) {
        case ScalarType::Double: {
            auto self_ = checked_dense_tensor_unwrap(self, "self", 1, "_th_renorm_", false, DeviceType::CPU, dispatch_scalar_type);
            auto p_ = p.toDouble();
            auto maxnorm_ = maxnorm.toDouble();
            THDoubleTensor_renorm(self_, self_, p_, dim, maxnorm_);
            break;
        }
        case ScalarType::Float: {
            auto self_ = checked_dense_tensor_unwrap(self, "self", 1, "_th_renorm_", false, DeviceType::CPU, dispatch_scalar_type);
            auto p_ = p.toFloat();
            auto maxnorm_ = maxnorm.toFloat();
            THFloatTensor_renorm(self_, self_, p_, dim, maxnorm_);
            break;
        }
        default:
            AT_ERROR("_th_renorm_ not supported on CPUType for ", dispatch_scalar_type);
    }
    return self;
}
Tensor & _th_histc_out(const Tensor & self, int64_t bins, const Scalar& min, const Scalar& max, Tensor & result) {
    // DeviceGuard omitted
    auto dispatch_scalar_type = infer_scalar_type(self);

    switch (dispatch_scalar_type) {
        case ScalarType::Double: {
            auto result_ = checked_dense_tensor_unwrap(result, "result", 0, "_th_histc_out", false, DeviceType::CPU, dispatch_scalar_type);
            auto self_ = checked_dense_tensor_unwrap(self, "self", 1, "_th_histc_out", false, DeviceType::CPU, dispatch_scalar_type);
            auto min_ = min.toDouble();
            auto max_ = max.toDouble();
            THDoubleTensor_histc(result_, self_, bins, min_, max_);
            break;
        }
        case ScalarType::Float: {
            auto result_ = checked_dense_tensor_unwrap(result, "result", 0, "_th_histc_out", false, DeviceType::CPU, dispatch_scalar_type);
            auto self_ = checked_dense_tensor_unwrap(self, "self", 1, "_th_histc_out", false, DeviceType::CPU, dispatch_scalar_type);
            auto min_ = min.toFloat();
            auto max_ = max.toFloat();
            THFloatTensor_histc(result_, self_, bins, min_, max_);
            break;
        }
        default:
            AT_ERROR("_th_histc_out not supported on CPUType for ", dispatch_scalar_type);
    }
    return result;
}
Tensor _th_histc(const Tensor & self, int64_t bins, const Scalar& min, const Scalar& max) {
    // DeviceGuard omitted
    auto dispatch_scalar_type = infer_scalar_type(self);
    auto result_ = c10::make_intrusive<TensorImpl, UndefinedTensorImpl>(c10::Storage(c10::Storage::use_byte_size_t(), 0, allocator(), true),DispatchKey::CPU, scalarTypeToTypeMeta(dispatch_scalar_type)).release();
    auto result = Tensor(c10::intrusive_ptr<TensorImpl, UndefinedTensorImpl>::reclaim(result_));
    switch (dispatch_scalar_type) {
        case ScalarType::Double: {
            auto self_ = checked_dense_tensor_unwrap(self, "self", 1, "_th_histc", false, DeviceType::CPU, dispatch_scalar_type);
            auto min_ = min.toDouble();
            auto max_ = max.toDouble();
            THDoubleTensor_histc(result_, self_, bins, min_, max_);
            break;
        }
        case ScalarType::Float: {
            auto self_ = checked_dense_tensor_unwrap(self, "self", 1, "_th_histc", false, DeviceType::CPU, dispatch_scalar_type);
            auto min_ = min.toFloat();
            auto max_ = max.toFloat();
            THFloatTensor_histc(result_, self_, bins, min_, max_);
            break;
        }
        default:
            AT_ERROR("_th_histc not supported on CPUType for ", dispatch_scalar_type);
    }
    return result;
}

std::tuple<Tensor &,Tensor &> _th_gels_out(const Tensor & self, const Tensor & A, Tensor & res1, Tensor & res2) {
    // DeviceGuard omitted
    auto dispatch_scalar_type = infer_scalar_type(self);

    switch (dispatch_scalar_type) {
        case ScalarType::Double: {
            auto res1_ = checked_dense_tensor_unwrap(res1, "res1", 0, "_th_gels_out", false, DeviceType::CPU, dispatch_scalar_type);
            auto res2_ = checked_dense_tensor_unwrap(res2, "res2", 0, "_th_gels_out", false, DeviceType::CPU, dispatch_scalar_type);
            auto self_ = checked_dense_tensor_unwrap(self, "self", 1, "_th_gels_out", false, DeviceType::CPU, dispatch_scalar_type);
            auto A_ = checked_dense_tensor_unwrap(A, "A", 2, "_th_gels_out", false, DeviceType::CPU, dispatch_scalar_type);
            THDoubleTensor_gels(res1_, res2_, self_, A_);
            break;
        }
        case ScalarType::Float: {
            auto res1_ = checked_dense_tensor_unwrap(res1, "res1", 0, "_th_gels_out", false, DeviceType::CPU, dispatch_scalar_type);
            auto res2_ = checked_dense_tensor_unwrap(res2, "res2", 0, "_th_gels_out", false, DeviceType::CPU, dispatch_scalar_type);
            auto self_ = checked_dense_tensor_unwrap(self, "self", 1, "_th_gels_out", false, DeviceType::CPU, dispatch_scalar_type);
            auto A_ = checked_dense_tensor_unwrap(A, "A", 2, "_th_gels_out", false, DeviceType::CPU, dispatch_scalar_type);
            THFloatTensor_gels(res1_, res2_, self_, A_);
            break;
        }
        default:
            AT_ERROR("_th_gels_out not supported on CPUType for ", dispatch_scalar_type);
    }
    return std::tuple<Tensor &, Tensor &>(res1, res2);
}
std::tuple<Tensor,Tensor> _th_gels(const Tensor & self, const Tensor & A) {
    // DeviceGuard omitted
    auto dispatch_scalar_type = infer_scalar_type(self);
    auto res1_ = c10::make_intrusive<TensorImpl, UndefinedTensorImpl>(c10::Storage(c10::Storage::use_byte_size_t(), 0, allocator(), true),DispatchKey::CPU, scalarTypeToTypeMeta(dispatch_scalar_type)).release();
    auto res1 = Tensor(c10::intrusive_ptr<TensorImpl, UndefinedTensorImpl>::reclaim(res1_));
    auto res2_ = c10::make_intrusive<TensorImpl, UndefinedTensorImpl>(c10::Storage(c10::Storage::use_byte_size_t(), 0, allocator(), true),DispatchKey::CPU, scalarTypeToTypeMeta(dispatch_scalar_type)).release();
    auto res2 = Tensor(c10::intrusive_ptr<TensorImpl, UndefinedTensorImpl>::reclaim(res2_));
    switch (dispatch_scalar_type) {
        case ScalarType::Double: {
            auto self_ = checked_dense_tensor_unwrap(self, "self", 1, "_th_gels", false, DeviceType::CPU, dispatch_scalar_type);
            auto A_ = checked_dense_tensor_unwrap(A, "A", 2, "_th_gels", false, DeviceType::CPU, dispatch_scalar_type);
            THDoubleTensor_gels(res1_, res2_, self_, A_);
            break;
        }
        case ScalarType::Float: {
            auto self_ = checked_dense_tensor_unwrap(self, "self", 1, "_th_gels", false, DeviceType::CPU, dispatch_scalar_type);
            auto A_ = checked_dense_tensor_unwrap(A, "A", 2, "_th_gels", false, DeviceType::CPU, dispatch_scalar_type);
            THFloatTensor_gels(res1_, res2_, self_, A_);
            break;
        }
        default:
            AT_ERROR("_th_gels not supported on CPUType for ", dispatch_scalar_type);
    }
    return std::tuple<Tensor, Tensor>(res1, res2);
}
<<<<<<< HEAD
std::tuple<Tensor &,Tensor &> _th_geqrf_out(const Tensor & self, Tensor & res1, Tensor & res2) {
    // DeviceGuard omitted
    auto dispatch_scalar_type = infer_scalar_type(self);

    switch (dispatch_scalar_type) {
        case ScalarType::Double: {
            auto res1_ = checked_dense_tensor_unwrap(res1, "res1", 0, "_th_geqrf_out", false, DeviceType::CPU, dispatch_scalar_type);
            auto res2_ = checked_dense_tensor_unwrap(res2, "res2", 0, "_th_geqrf_out", false, DeviceType::CPU, dispatch_scalar_type);
            auto self_ = checked_dense_tensor_unwrap(self, "self", 1, "_th_geqrf_out", false, DeviceType::CPU, dispatch_scalar_type);
            THDoubleTensor_geqrf(res1_, res2_, self_);
            break;
        }
        case ScalarType::Float: {
            auto res1_ = checked_dense_tensor_unwrap(res1, "res1", 0, "_th_geqrf_out", false, DeviceType::CPU, dispatch_scalar_type);
            auto res2_ = checked_dense_tensor_unwrap(res2, "res2", 0, "_th_geqrf_out", false, DeviceType::CPU, dispatch_scalar_type);
            auto self_ = checked_dense_tensor_unwrap(self, "self", 1, "_th_geqrf_out", false, DeviceType::CPU, dispatch_scalar_type);
            THFloatTensor_geqrf(res1_, res2_, self_);
            break;
        }
        default:
            AT_ERROR("_th_geqrf_out not supported on CPUType for ", dispatch_scalar_type);
    }
    return std::tuple<Tensor &, Tensor &>(res1, res2);
}
std::tuple<Tensor,Tensor> _th_geqrf(const Tensor & self) {
    // DeviceGuard omitted
    auto dispatch_scalar_type = infer_scalar_type(self);
    auto res1_ = c10::make_intrusive<TensorImpl, UndefinedTensorImpl>(c10::Storage(c10::Storage::use_byte_size_t(), 0, allocator(), true),DispatchKey::CPU, scalarTypeToTypeMeta(dispatch_scalar_type)).release();
    auto res1 = Tensor(c10::intrusive_ptr<TensorImpl, UndefinedTensorImpl>::reclaim(res1_));
    auto res2_ = c10::make_intrusive<TensorImpl, UndefinedTensorImpl>(c10::Storage(c10::Storage::use_byte_size_t(), 0, allocator(), true),DispatchKey::CPU, scalarTypeToTypeMeta(dispatch_scalar_type)).release();
    auto res2 = Tensor(c10::intrusive_ptr<TensorImpl, UndefinedTensorImpl>::reclaim(res2_));
    switch (dispatch_scalar_type) {
        case ScalarType::Double: {
            auto self_ = checked_dense_tensor_unwrap(self, "self", 1, "_th_geqrf", false, DeviceType::CPU, dispatch_scalar_type);
            THDoubleTensor_geqrf(res1_, res2_, self_);
            break;
        }
        case ScalarType::Float: {
            auto self_ = checked_dense_tensor_unwrap(self, "self", 1, "_th_geqrf", false, DeviceType::CPU, dispatch_scalar_type);
            THFloatTensor_geqrf(res1_, res2_, self_);
            break;
        }
        default:
            AT_ERROR("_th_geqrf not supported on CPUType for ", dispatch_scalar_type);
    }
    return std::tuple<Tensor, Tensor>(res1, res2);
}
Tensor & _th_ormqr_out(const Tensor & self, const Tensor & input2, const Tensor & input3, bool left, bool transpose, Tensor & result) {
    // DeviceGuard omitted
    auto dispatch_scalar_type = infer_scalar_type(self);

    switch (dispatch_scalar_type) {
        case ScalarType::Double: {
            auto result_ = checked_dense_tensor_unwrap(result, "result", 0, "_th_ormqr_out", false, DeviceType::CPU, dispatch_scalar_type);
            auto self_ = checked_dense_tensor_unwrap(self, "self", 1, "_th_ormqr_out", false, DeviceType::CPU, dispatch_scalar_type);
            auto input2_ = checked_dense_tensor_unwrap(input2, "input2", 2, "_th_ormqr_out", false, DeviceType::CPU, dispatch_scalar_type);
            auto input3_ = checked_dense_tensor_unwrap(input3, "input3", 3, "_th_ormqr_out", false, DeviceType::CPU, dispatch_scalar_type);
            THDoubleTensor_ormqr(result_, self_, input2_, input3_, left, transpose);
            break;
        }
        case ScalarType::Float: {
            auto result_ = checked_dense_tensor_unwrap(result, "result", 0, "_th_ormqr_out", false, DeviceType::CPU, dispatch_scalar_type);
            auto self_ = checked_dense_tensor_unwrap(self, "self", 1, "_th_ormqr_out", false, DeviceType::CPU, dispatch_scalar_type);
            auto input2_ = checked_dense_tensor_unwrap(input2, "input2", 2, "_th_ormqr_out", false, DeviceType::CPU, dispatch_scalar_type);
            auto input3_ = checked_dense_tensor_unwrap(input3, "input3", 3, "_th_ormqr_out", false, DeviceType::CPU, dispatch_scalar_type);
            THFloatTensor_ormqr(result_, self_, input2_, input3_, left, transpose);
            break;
        }
        default:
            AT_ERROR("_th_ormqr_out not supported on CPUType for ", dispatch_scalar_type);
    }
    return result;
}
Tensor _th_ormqr(const Tensor & self, const Tensor & input2, const Tensor & input3, bool left, bool transpose) {
    // DeviceGuard omitted
    auto dispatch_scalar_type = infer_scalar_type(self);
    auto result_ = c10::make_intrusive<TensorImpl, UndefinedTensorImpl>(c10::Storage(c10::Storage::use_byte_size_t(), 0, allocator(), true),DispatchKey::CPU, scalarTypeToTypeMeta(dispatch_scalar_type)).release();
    auto result = Tensor(c10::intrusive_ptr<TensorImpl, UndefinedTensorImpl>::reclaim(result_));
    switch (dispatch_scalar_type) {
        case ScalarType::Double: {
            auto self_ = checked_dense_tensor_unwrap(self, "self", 1, "_th_ormqr", false, DeviceType::CPU, dispatch_scalar_type);
            auto input2_ = checked_dense_tensor_unwrap(input2, "input2", 2, "_th_ormqr", false, DeviceType::CPU, dispatch_scalar_type);
            auto input3_ = checked_dense_tensor_unwrap(input3, "input3", 3, "_th_ormqr", false, DeviceType::CPU, dispatch_scalar_type);
            THDoubleTensor_ormqr(result_, self_, input2_, input3_, left, transpose);
            break;
        }
        case ScalarType::Float: {
            auto self_ = checked_dense_tensor_unwrap(self, "self", 1, "_th_ormqr", false, DeviceType::CPU, dispatch_scalar_type);
            auto input2_ = checked_dense_tensor_unwrap(input2, "input2", 2, "_th_ormqr", false, DeviceType::CPU, dispatch_scalar_type);
            auto input3_ = checked_dense_tensor_unwrap(input3, "input3", 3, "_th_ormqr", false, DeviceType::CPU, dispatch_scalar_type);
            THFloatTensor_ormqr(result_, self_, input2_, input3_, left, transpose);
            break;
        }
        default:
            AT_ERROR("_th_ormqr not supported on CPUType for ", dispatch_scalar_type);
    }
    return result;
}
=======
>>>>>>> 98fcdb80

} // namespace th
} // namespace legacy
} // namespace native
} // namespace at<|MERGE_RESOLUTION|>--- conflicted
+++ resolved
@@ -173,8 +173,6 @@
             THBFloat16Tensor_nonzero(result_, self_);
             break;
         }
-<<<<<<< HEAD
-=======
         case ScalarType::ComplexDouble: {
             auto self_ = checked_dense_tensor_unwrap(self, "self", 1, "_th_nonzero", false, DeviceType::CPU, dispatch_scalar_type);
             THComplexDoubleTensor_nonzero(result_, self_);
@@ -185,17 +183,12 @@
             THComplexFloatTensor_nonzero(result_, self_);
             break;
         }
->>>>>>> 98fcdb80
         default:
             AT_ERROR("_th_nonzero not supported on CPUType for ", dispatch_scalar_type);
     }
     return result;
 }
-<<<<<<< HEAD
-Tensor _th_var(const Tensor & self, bool unbiased) {
-=======
 Scalar _th_std_var(const Tensor& self, int64_t correction, bool take_sqrt) {
->>>>>>> 98fcdb80
     // DeviceGuard omitted
     auto dispatch_scalar_type = infer_scalar_type(self);
 
@@ -214,28 +207,6 @@
             AT_ERROR("_th_var not supported on CPUType for ", dispatch_scalar_type);
     }
 }
-<<<<<<< HEAD
-Tensor _th_std(const Tensor & self, bool unbiased) {
-    // DeviceGuard omitted
-    auto dispatch_scalar_type = infer_scalar_type(self);
-
-    switch (dispatch_scalar_type) {
-        case ScalarType::Double: {
-            auto self_ = checked_dense_tensor_unwrap(self, "self", 1, "_th_std", false, DeviceType::CPU, dispatch_scalar_type);
-            return at::scalar_tensor(convert<double>(THDoubleTensor_std_all(self_, unbiased)), options(ScalarType::Double));
-            break;
-        }
-        case ScalarType::Float: {
-            auto self_ = checked_dense_tensor_unwrap(self, "self", 1, "_th_std", false, DeviceType::CPU, dispatch_scalar_type);
-            return at::scalar_tensor(convert<float>(THFloatTensor_std_all(self_, unbiased)), options(ScalarType::Float));
-            break;
-        }
-        default:
-            AT_ERROR("_th_std not supported on CPUType for ", dispatch_scalar_type);
-    }
-}
-=======
->>>>>>> 98fcdb80
 Tensor & _th_renorm_out(const Tensor & self, const Scalar& p, int64_t dim, const Scalar& maxnorm, Tensor & result) {
     // DeviceGuard omitted
     auto dispatch_scalar_type = infer_scalar_type(self);
@@ -414,107 +385,6 @@
     }
     return std::tuple<Tensor, Tensor>(res1, res2);
 }
-<<<<<<< HEAD
-std::tuple<Tensor &,Tensor &> _th_geqrf_out(const Tensor & self, Tensor & res1, Tensor & res2) {
-    // DeviceGuard omitted
-    auto dispatch_scalar_type = infer_scalar_type(self);
-
-    switch (dispatch_scalar_type) {
-        case ScalarType::Double: {
-            auto res1_ = checked_dense_tensor_unwrap(res1, "res1", 0, "_th_geqrf_out", false, DeviceType::CPU, dispatch_scalar_type);
-            auto res2_ = checked_dense_tensor_unwrap(res2, "res2", 0, "_th_geqrf_out", false, DeviceType::CPU, dispatch_scalar_type);
-            auto self_ = checked_dense_tensor_unwrap(self, "self", 1, "_th_geqrf_out", false, DeviceType::CPU, dispatch_scalar_type);
-            THDoubleTensor_geqrf(res1_, res2_, self_);
-            break;
-        }
-        case ScalarType::Float: {
-            auto res1_ = checked_dense_tensor_unwrap(res1, "res1", 0, "_th_geqrf_out", false, DeviceType::CPU, dispatch_scalar_type);
-            auto res2_ = checked_dense_tensor_unwrap(res2, "res2", 0, "_th_geqrf_out", false, DeviceType::CPU, dispatch_scalar_type);
-            auto self_ = checked_dense_tensor_unwrap(self, "self", 1, "_th_geqrf_out", false, DeviceType::CPU, dispatch_scalar_type);
-            THFloatTensor_geqrf(res1_, res2_, self_);
-            break;
-        }
-        default:
-            AT_ERROR("_th_geqrf_out not supported on CPUType for ", dispatch_scalar_type);
-    }
-    return std::tuple<Tensor &, Tensor &>(res1, res2);
-}
-std::tuple<Tensor,Tensor> _th_geqrf(const Tensor & self) {
-    // DeviceGuard omitted
-    auto dispatch_scalar_type = infer_scalar_type(self);
-    auto res1_ = c10::make_intrusive<TensorImpl, UndefinedTensorImpl>(c10::Storage(c10::Storage::use_byte_size_t(), 0, allocator(), true),DispatchKey::CPU, scalarTypeToTypeMeta(dispatch_scalar_type)).release();
-    auto res1 = Tensor(c10::intrusive_ptr<TensorImpl, UndefinedTensorImpl>::reclaim(res1_));
-    auto res2_ = c10::make_intrusive<TensorImpl, UndefinedTensorImpl>(c10::Storage(c10::Storage::use_byte_size_t(), 0, allocator(), true),DispatchKey::CPU, scalarTypeToTypeMeta(dispatch_scalar_type)).release();
-    auto res2 = Tensor(c10::intrusive_ptr<TensorImpl, UndefinedTensorImpl>::reclaim(res2_));
-    switch (dispatch_scalar_type) {
-        case ScalarType::Double: {
-            auto self_ = checked_dense_tensor_unwrap(self, "self", 1, "_th_geqrf", false, DeviceType::CPU, dispatch_scalar_type);
-            THDoubleTensor_geqrf(res1_, res2_, self_);
-            break;
-        }
-        case ScalarType::Float: {
-            auto self_ = checked_dense_tensor_unwrap(self, "self", 1, "_th_geqrf", false, DeviceType::CPU, dispatch_scalar_type);
-            THFloatTensor_geqrf(res1_, res2_, self_);
-            break;
-        }
-        default:
-            AT_ERROR("_th_geqrf not supported on CPUType for ", dispatch_scalar_type);
-    }
-    return std::tuple<Tensor, Tensor>(res1, res2);
-}
-Tensor & _th_ormqr_out(const Tensor & self, const Tensor & input2, const Tensor & input3, bool left, bool transpose, Tensor & result) {
-    // DeviceGuard omitted
-    auto dispatch_scalar_type = infer_scalar_type(self);
-
-    switch (dispatch_scalar_type) {
-        case ScalarType::Double: {
-            auto result_ = checked_dense_tensor_unwrap(result, "result", 0, "_th_ormqr_out", false, DeviceType::CPU, dispatch_scalar_type);
-            auto self_ = checked_dense_tensor_unwrap(self, "self", 1, "_th_ormqr_out", false, DeviceType::CPU, dispatch_scalar_type);
-            auto input2_ = checked_dense_tensor_unwrap(input2, "input2", 2, "_th_ormqr_out", false, DeviceType::CPU, dispatch_scalar_type);
-            auto input3_ = checked_dense_tensor_unwrap(input3, "input3", 3, "_th_ormqr_out", false, DeviceType::CPU, dispatch_scalar_type);
-            THDoubleTensor_ormqr(result_, self_, input2_, input3_, left, transpose);
-            break;
-        }
-        case ScalarType::Float: {
-            auto result_ = checked_dense_tensor_unwrap(result, "result", 0, "_th_ormqr_out", false, DeviceType::CPU, dispatch_scalar_type);
-            auto self_ = checked_dense_tensor_unwrap(self, "self", 1, "_th_ormqr_out", false, DeviceType::CPU, dispatch_scalar_type);
-            auto input2_ = checked_dense_tensor_unwrap(input2, "input2", 2, "_th_ormqr_out", false, DeviceType::CPU, dispatch_scalar_type);
-            auto input3_ = checked_dense_tensor_unwrap(input3, "input3", 3, "_th_ormqr_out", false, DeviceType::CPU, dispatch_scalar_type);
-            THFloatTensor_ormqr(result_, self_, input2_, input3_, left, transpose);
-            break;
-        }
-        default:
-            AT_ERROR("_th_ormqr_out not supported on CPUType for ", dispatch_scalar_type);
-    }
-    return result;
-}
-Tensor _th_ormqr(const Tensor & self, const Tensor & input2, const Tensor & input3, bool left, bool transpose) {
-    // DeviceGuard omitted
-    auto dispatch_scalar_type = infer_scalar_type(self);
-    auto result_ = c10::make_intrusive<TensorImpl, UndefinedTensorImpl>(c10::Storage(c10::Storage::use_byte_size_t(), 0, allocator(), true),DispatchKey::CPU, scalarTypeToTypeMeta(dispatch_scalar_type)).release();
-    auto result = Tensor(c10::intrusive_ptr<TensorImpl, UndefinedTensorImpl>::reclaim(result_));
-    switch (dispatch_scalar_type) {
-        case ScalarType::Double: {
-            auto self_ = checked_dense_tensor_unwrap(self, "self", 1, "_th_ormqr", false, DeviceType::CPU, dispatch_scalar_type);
-            auto input2_ = checked_dense_tensor_unwrap(input2, "input2", 2, "_th_ormqr", false, DeviceType::CPU, dispatch_scalar_type);
-            auto input3_ = checked_dense_tensor_unwrap(input3, "input3", 3, "_th_ormqr", false, DeviceType::CPU, dispatch_scalar_type);
-            THDoubleTensor_ormqr(result_, self_, input2_, input3_, left, transpose);
-            break;
-        }
-        case ScalarType::Float: {
-            auto self_ = checked_dense_tensor_unwrap(self, "self", 1, "_th_ormqr", false, DeviceType::CPU, dispatch_scalar_type);
-            auto input2_ = checked_dense_tensor_unwrap(input2, "input2", 2, "_th_ormqr", false, DeviceType::CPU, dispatch_scalar_type);
-            auto input3_ = checked_dense_tensor_unwrap(input3, "input3", 3, "_th_ormqr", false, DeviceType::CPU, dispatch_scalar_type);
-            THFloatTensor_ormqr(result_, self_, input2_, input3_, left, transpose);
-            break;
-        }
-        default:
-            AT_ERROR("_th_ormqr not supported on CPUType for ", dispatch_scalar_type);
-    }
-    return result;
-}
-=======
->>>>>>> 98fcdb80
 
 } // namespace th
 } // namespace legacy
