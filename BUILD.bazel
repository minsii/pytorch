--- conflicted
+++ resolved
@@ -95,24 +95,13 @@
     generator = "//tools/codegen:gen",
 )
 
-<<<<<<< HEAD
-=======
 py_library(
     name = "tools_jit",
     srcs = glob(["tools/jit/*.py"]),
     data = glob(["tools/jit/templates/*"]),
-)
-
-py_binary(
-    name = "generate_code",
-    srcs = ["tools/setup_helpers/generate_code.py"],
-    deps = [
-        ":tools_jit",
-        "//tools/autograd",
-    ],
-)
-
->>>>>>> 2615e92c
+    visibility = ["//tools/setup_helpers:__pkg__"],
+)
+
 libtorch_cpp_generated_sources = [
         "torch/csrc/autograd/generated/VariableType.h",
         "torch/csrc/autograd/generated/VariableType_0.cpp",
