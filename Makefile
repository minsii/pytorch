# This makefile does nothing but delegating the actual building to cmake.

all:
	@mkdir -p build && cd build && cmake .. $(shell python ./scripts/get_python_cmake_flags.py) && $(MAKE)

local:
	@./scripts/build_local.sh

android:
	@./scripts/build_android.sh

ios:
	@./scripts/build_ios.sh

clean: # This will remove ALL build folders.
	@rm -r build*/
	@$(RM) -r $(SHELLCHECK_GHA_GENERATED_FOLDER)

linecount:
	@cloc --read-lang-def=caffe.cloc caffe2 || \
		echo "Cloc is not available on the machine. You can install cloc with " && \
		echo "    sudo apt-get install cloc"

SHELLCHECK_GHA_GENERATED_FOLDER=.shellcheck_generated_gha
shellcheck-gha:
	@$(RM) -r $(SHELLCHECK_GHA_GENERATED_FOLDER)
	tools/extract_scripts.py --out=$(SHELLCHECK_GHA_GENERATED_FOLDER)
	tools/run_shellcheck.sh $(SHELLCHECK_GHA_GENERATED_FOLDER)

generate-gha-workflows:
	./.github/scripts/generate_linux_ci_workflows.py
	$(MAKE) shellcheck-gha

setup_lint:
	python tools/actions_local_runner.py --file .github/workflows/lint.yml \
<<<<<<< HEAD
	 	--job 'flake8-py3' --step 'Install dependencies'
	python tools/actions_local_runner.py --file .github/workflows/lint.yml \
	 	--job 'cmakelint' --step 'Install dependencies'
	pip install jinja2

quick_checks:
# TODO: This is broken when 'git config submodule.recurse' is 'true'
=======
	 	--job 'flake8-py3' --step 'Install dependencies' --no-quiet
	python tools/actions_local_runner.py --file .github/workflows/lint.yml \
	 	--job 'cmakelint' --step 'Install dependencies' --no-quiet
	python tools/actions_local_runner.py --file .github/workflows/lint.yml \
	 	--job 'mypy' --step 'Install dependencies' --no-quiet

	@if [ "$$(uname)" = "Darwin" ]; then \
		if [ -z "$$(which brew)" ]; then \
			echo "'brew' is required to install ShellCheck, get it here: https://brew.sh "; \
			exit 1; \
		fi; \
		brew install shellcheck; \
	else \
		python tools/actions_local_runner.py --file .github/workflows/lint.yml \
		--job 'quick-checks' --step 'Install ShellCheck' --no-quiet; \
	fi
	pip install jinja2

quick_checks:
	@python tools/actions_local_runner.py \
		--file .github/workflows/lint.yml \
		--job 'quick-checks' \
		--step 'Extract scripts from GitHub Actions workflows'

# TODO: This is broken when 'git config submodule.recurse' is 'true' since the
# lints will descend into third_party submodules
>>>>>>> 078fadaa
	@python tools/actions_local_runner.py \
		--file .github/workflows/lint.yml \
		--job 'quick-checks' \
		--step 'Ensure no trailing spaces' \
		--step 'Ensure no tabs' \
		--step 'Ensure no non-breaking spaces' \
		--step 'Ensure canonical include' \
		--step 'Ensure no unqualified noqa' \
		--step 'Ensure no unqualified type ignore' \
		--step 'Ensure no direct cub include' \
<<<<<<< HEAD
=======
		--step 'Run ShellCheck' \
>>>>>>> 078fadaa
		--step 'Ensure correct trailing newlines'

flake8:
	@python tools/actions_local_runner.py \
<<<<<<< HEAD
		--file .github/workflows/lint.yml \
		--job 'flake8-py3' \
		--step 'Run flake8'

mypy:
	@python tools/actions_local_runner.py \
		--file .github/workflows/lint.yml \
		--job 'mypy' \
		--step 'Run mypy'
=======
		--file-filter '.py' \
		$(CHANGED_ONLY) \
		--job 'flake8-py3'

mypy:
	@python tools/actions_local_runner.py \
		--file-filter '.py' \
		$(CHANGED_ONLY) \
		--job 'mypy'
>>>>>>> 078fadaa

cmakelint:
	@python tools/actions_local_runner.py \
		--file .github/workflows/lint.yml \
		--job 'cmakelint' \
		--step 'Run cmakelint'

clang_tidy:
	echo "clang-tidy local lint is not yet implemented"
	exit 1

<<<<<<< HEAD
lint: flake8 mypy quick_checks cmakelint generate-gha-workflows
=======
toc:
	@python tools/actions_local_runner.py \
		--file .github/workflows/lint.yml \
		--job 'toc' \
		--step "Regenerate ToCs and check that they didn't change"

lint: flake8 mypy quick_checks cmakelint generate-gha-workflows

quicklint: CHANGED_ONLY=--changed-only
quicklint: mypy flake8 mypy quick_checks cmakelint generate-gha-workflows
>>>>>>> 078fadaa
<|MERGE_RESOLUTION|>--- conflicted
+++ resolved
@@ -33,15 +33,6 @@
 
 setup_lint:
 	python tools/actions_local_runner.py --file .github/workflows/lint.yml \
-<<<<<<< HEAD
-	 	--job 'flake8-py3' --step 'Install dependencies'
-	python tools/actions_local_runner.py --file .github/workflows/lint.yml \
-	 	--job 'cmakelint' --step 'Install dependencies'
-	pip install jinja2
-
-quick_checks:
-# TODO: This is broken when 'git config submodule.recurse' is 'true'
-=======
 	 	--job 'flake8-py3' --step 'Install dependencies' --no-quiet
 	python tools/actions_local_runner.py --file .github/workflows/lint.yml \
 	 	--job 'cmakelint' --step 'Install dependencies' --no-quiet
@@ -68,7 +59,6 @@
 
 # TODO: This is broken when 'git config submodule.recurse' is 'true' since the
 # lints will descend into third_party submodules
->>>>>>> 078fadaa
 	@python tools/actions_local_runner.py \
 		--file .github/workflows/lint.yml \
 		--job 'quick-checks' \
@@ -79,25 +69,11 @@
 		--step 'Ensure no unqualified noqa' \
 		--step 'Ensure no unqualified type ignore' \
 		--step 'Ensure no direct cub include' \
-<<<<<<< HEAD
-=======
 		--step 'Run ShellCheck' \
->>>>>>> 078fadaa
 		--step 'Ensure correct trailing newlines'
 
 flake8:
 	@python tools/actions_local_runner.py \
-<<<<<<< HEAD
-		--file .github/workflows/lint.yml \
-		--job 'flake8-py3' \
-		--step 'Run flake8'
-
-mypy:
-	@python tools/actions_local_runner.py \
-		--file .github/workflows/lint.yml \
-		--job 'mypy' \
-		--step 'Run mypy'
-=======
 		--file-filter '.py' \
 		$(CHANGED_ONLY) \
 		--job 'flake8-py3'
@@ -107,7 +83,6 @@
 		--file-filter '.py' \
 		$(CHANGED_ONLY) \
 		--job 'mypy'
->>>>>>> 078fadaa
 
 cmakelint:
 	@python tools/actions_local_runner.py \
@@ -119,9 +94,6 @@
 	echo "clang-tidy local lint is not yet implemented"
 	exit 1
 
-<<<<<<< HEAD
-lint: flake8 mypy quick_checks cmakelint generate-gha-workflows
-=======
 toc:
 	@python tools/actions_local_runner.py \
 		--file .github/workflows/lint.yml \
@@ -131,5 +103,4 @@
 lint: flake8 mypy quick_checks cmakelint generate-gha-workflows
 
 quicklint: CHANGED_ONLY=--changed-only
-quicklint: mypy flake8 mypy quick_checks cmakelint generate-gha-workflows
->>>>>>> 078fadaa
+quicklint: mypy flake8 mypy quick_checks cmakelint generate-gha-workflows