#pragma once

// NB: Must be at the top of file to avoid including the deprecated "math.h".
// https://stackoverflow.com/questions/6563810/m-pi-works-with-math-h-but-not-with-cmath-in-visual-studio
#ifdef _MSC_VER
#ifndef _USE_MATH_DEFINES
#define _USE_MATH_DEFINES
#endif
#include <cmath>
#endif

#include <torch/csrc/autograd/generated/Functions.h>
#include <ATen/ATen.h>

namespace torch {
namespace autograd {
namespace generated {
namespace details {

extern const char* kCudnnDoubleBackwardMsg;

// A simple way to imperatively compute index ranges for slots
// that have been flattened
struct IndexRangeGenerator {
  IndexRange range(size_t range_size) {
    i += range_size;
    return {i - range_size, i};
  }
  size_t size() { return i; }
  private:
    size_t i = 0;
};

Tensor toNonOptFwGrad(const c10::optional<Tensor>& t);
Tensor toNonOptPrimal(const c10::optional<Tensor>& t);
Tensor toNonOptTensor(const c10::optional<Tensor>& t);

bool any_variable_defined(const variable_list& variables);
void copy_range(variable_list& out, IndexRange range, const at::Tensor & t);
void copy_range(variable_list& out, IndexRange range, at::ArrayRef<at::Tensor> t);
at::Tensor copysign_tensor_self_backward(const Tensor & grad, const Tensor & self, const Tensor & result);
at::Tensor not_implemented(const char* name, const char* reason="");
std::vector<Tensor> not_implemented_list(const char* name, const char* reason="");
at::Tensor handle_r_to_c(ScalarType self_st, Tensor gradient_result);
at::Tensor maybe_multiply(const at::Tensor & t, const at::Scalar & s);
int64_t _safe_size(IntArrayRef sizes, IntArrayRef dim);
Tensor restore_reduced_dims(const Tensor &output, IntArrayRef dims, bool keepdim);
Tensor scale_grad_by_count(const Tensor &grad, const Tensor &mask, IntArrayRef dims);
at::Tensor norm_backward(const at::Tensor & grad, const at::Tensor & self, const optional<at::Scalar> & p_, const at::Tensor & norm);
at::Tensor norm_backward(at::Tensor grad, const at::Tensor & self, const optional<at::Scalar> & p_, at::Tensor norm, at::IntArrayRef dim, bool keepdim);
at::Tensor linalg_vector_norm_backward(at::Tensor grad, const at::Tensor & self, const at::Scalar & ord, at::Tensor norm, const c10::optional<at::IntArrayRef> & opt_dim, bool keepdim);
at::Tensor pow_backward(at::Tensor grad, const at::Tensor & self, const at::Scalar & exponent_);
at::Tensor pow_backward_self(at::Tensor grad, const at::Tensor & self, const at::Tensor & exponent);
at::Tensor pow_backward_exponent(at::Tensor grad, const at::Tensor& self, const at::Tensor& exponent, at::Tensor result);
at::Tensor pow_backward_exponent(at::Tensor grad, const at::Scalar & base, const at::Tensor& exponent, at::Tensor result);
at::Tensor angle_backward(at::Tensor grad, const at::Tensor& self);
at::Tensor mul_tensor_backward(Tensor grad, Tensor other, ScalarType self_st);
at::Tensor div_tensor_self_backward(Tensor grad, Tensor other, ScalarType self_st);
at::Tensor div_tensor_other_backward(Tensor grad, Tensor self, Tensor other);
at::Tensor div_tensor_self_backward(Tensor grad, Tensor other, ScalarType self_st, const c10::optional<c10::string_view>& rounding_mode);
at::Tensor div_tensor_other_backward(Tensor grad, Tensor self, Tensor other, const c10::optional<c10::string_view>& rounding_mode);
at::Tensor mvlgamma_backward(at::Tensor grad, const at::Tensor & self, int64_t p);
at::Tensor permute_backwards(const at::Tensor & grad, at::IntArrayRef fwd_dims);
at::Tensor rad2deg_backward(const at::Tensor& grad);
at::Tensor deg2rad_backward(const at::Tensor& grad);
at::Tensor unsqueeze_multiple(const at::Tensor & t, at::IntArrayRef dim, size_t n_dims);
at::Tensor sum_backward(const at::Tensor & grad, at::IntArrayRef sizes, at::IntArrayRef dims, bool keepdim);
at::Tensor nansum_backward(const at::Tensor & grad, const at::Tensor & self, at::IntArrayRef dims, bool keepdim);
std::vector<int64_t> reverse_list(const at::IntArrayRef list);
at::Tensor reverse_dim(const at::Tensor& t, int64_t dim);
at::Tensor prod_safe_zeros_backward(const at::Tensor &grad, const at::Tensor& inp, int64_t dim);
at::Tensor prod_backward(const at::Tensor& grad, const at::Tensor& input, const at::Tensor& result);
at::Tensor prod_backward(at::Tensor grad, const at::Tensor& input, at::Tensor result, int64_t dim, bool keepdim);
at::Tensor solve_jvp(const at::Tensor& input_primal, const at::Tensor& input_tangent, const at::Tensor& other_tangent, const at::Tensor& result);
at::Tensor solve_backward_self(const at::Tensor & grad, const at::Tensor & self, const at::Tensor & A);
at::Tensor solve_backward_A(const at::Tensor & grad, const at::Tensor & self, const at::Tensor & A, const at::Tensor & solution);
at::Tensor cumsum_backward(const at::Tensor & grad, int64_t dim);
at::Tensor logsumexp_backward(at::Tensor grad, const at::Tensor & self, at::Tensor result, at::IntArrayRef dim, bool keepdim);
at::Tensor logcumsumexp_backward(at::Tensor grad, const at::Tensor & self, at::Tensor result, int64_t dim);
at::Tensor unbind_backward(const variable_list& grads, int64_t dim);
at::Tensor unsqueeze_to(const at::Tensor & self, at::IntArrayRef sizes);
at::Tensor unsqueeze_to(const at::Tensor & self, int64_t dim, at::IntArrayRef sizes);
std::vector<at::Tensor> cat_tensors_backward(const at::Tensor & grad, const std::vector<std::vector<int64_t>> &sizes, const std::vector<ScalarType> &dtypes, int64_t dim);
at::Tensor clamp_backward(const at::Tensor & grad, const at::Tensor &self, const optional<at::Scalar>& min, const optional<at::Scalar>& max);
at::Tensor clamp_backward(const at::Tensor & grad, const at::Tensor &self, const at::Tensor& min, const at::Tensor& max);
std::tuple<at::Tensor, at::Tensor> clamp_backward_min_max(const at::Tensor& grad, const at::Tensor& self, const at::Tensor& min, const at::Tensor& max, const std::array<bool, 2>&);
at::IntArrayRef strides_or_error(const Tensor & input, c10::string_view const & input_name);
at::Tensor mm_mat1_backward(const Tensor & grad, const Tensor & mat2, at::IntArrayRef mat1_sizes, at::IntArrayRef mat1_strides, const Scalar & alpha);
at::Tensor mm_mat2_backward(const at::Tensor & grad, const at::Tensor & mat1, at::IntArrayRef sizes, at::IntArrayRef strides, const at::Scalar & alpha);
at::Tensor _sparse_addmm_sparse_backward(const at::Tensor& grad, const at::Tensor& sparse_, const at::Tensor& dense, const at::Scalar& alpha);
at::Tensor sparse_sparse_matmul_backward(const at::Tensor& grad, const at::Tensor& mat1, const at::Tensor& mat2,int64_t grad_order);
at::Tensor renorm_backward(const at::Tensor & grad, const at::Tensor & self, const at::Scalar& p, int64_t dim, const at::Scalar& maxnorm);
at::Tensor repeat_backward(at::Tensor grad, at::IntArrayRef repeats, at::IntArrayRef input_shape);
at::Tensor _fused_dropout_backward(at::Tensor grad, at::Tensor mask, double p1m);
at::Tensor evenly_distribute_backward(at::Tensor grad, const at::Tensor & input, const at::Tensor & value);
at::Tensor sgn_backward(Tensor result, Tensor grad, Tensor self);
at::Tensor var_backward(at::Tensor grad, const at::Tensor& self, c10::optional<IntArrayRef> dim, c10::optional<int64_t> correction, bool keepdim);
at::Tensor std_backward(const at::Tensor& result, const at::Tensor& grad, const at::Tensor& self, c10::optional<IntArrayRef> dim, c10::optional<int64_t> correction, bool keepdim);
at::Tensor mean_backward(at::Tensor grad, const at::IntArrayRef sizes, at::IntArrayRef dim, bool keepdim);
at::Tensor mean_backward(at::Tensor grad, const at::IntArrayRef sizes, int64_t numel);
at::Tensor var_std_mean_backward(const variable_list& grads, const at::Tensor& self, const at::Tensor& r1, const at::Tensor& r2, c10::optional<IntArrayRef> dim, c10::optional<int64_t> correction, bool keepdim, bool is_std);
at::Tensor masked_scatter_backward(const at::Tensor & grad, const at::Tensor & mask, at::IntArrayRef sizes);
at::Tensor cholesky_backward(at::Tensor grad, bool upper, at::Tensor L);
at::Tensor cholesky_jvp(const at::Tensor& input_tangent, const at::Tensor& L, bool upper);
at::Tensor cholesky_inverse_backward(at::Tensor grad, at::Tensor L, bool upper, at::Tensor inverse);
at::Tensor split_with_sizes_backward(const std::vector<torch::autograd::Variable> &grads,
                                     IntArrayRef split_sizes, int64_t dim, IntArrayRef sizes, const at::TensorOptions &options);
at::Tensor split_backward(const std::vector<torch::autograd::Variable> &grads, int64_t split_size, int64_t dim, at::IntArrayRef sizes, const at::TensorOptions &options);
at::Tensor max_pool_double_backward(const at::Tensor & grad, const at::Tensor & indices, int dim);
at::Tensor glu_double_backward(const at::Tensor & grad, const at::Tensor & grad_output, const at::Tensor & input, int64_t dim);
at::Tensor glu_double_backward_grad_output(const at::Tensor & grad, const at::Tensor & input, int64_t dim);
at::Tensor infinitely_differentiable_silu_backward(const at::Tensor& grad_output, const at::Tensor& input);
at::Tensor infinitely_differentiable_mish_backward(const at::Tensor& grad_output, const at::Tensor& input);
Tensor infinitely_differentiable_logit_backward(const Tensor& grad, const Tensor& self, c10::optional<double> eps);
at::Tensor kl_div_double_backward_grad_output(const at::Tensor & grad, const at::Tensor & input, const at::Tensor & target, int64_t reduction, bool log_target);
Tensor binary_cross_entropy_target_backward(
  const Tensor& grad,
  const Tensor& self,
  const Tensor& target,
  const c10::optional<Tensor>& weight,
  int64_t reduction);
at::Tensor binary_cross_entropy_with_logits_target_backward(const at::Tensor& grad_output, const at::Tensor& self, const at::Tensor& target, const c10::optional<at::Tensor>& weight, const c10::optional<at::Tensor>& pos_weight, int64_t reduction);
at::Tensor log_sigmoid_double_backward(const at::Tensor & grad, const at::Tensor & input);
at::Tensor softmax_double_backward(const at::Tensor & grad, const at::Tensor & grad_output, int dim, const at::Tensor & output);
at::Tensor log_softmax_double_backward(const at::Tensor & grad, const at::Tensor & grad_output, int dim, const at::Tensor & output);
at::Tensor binary_cross_entropy_double_backward(const at::Tensor & grad_output, const at::Tensor & grad, const at::Tensor & input, const at::Tensor & target, const c10::optional<at::Tensor>& weight, int64_t reduction);
at::Tensor binary_cross_entropy_double_backward_grad_output(const at::Tensor & grad, const at::Tensor & input, const at::Tensor & target, const c10::optional<at::Tensor>& weight, int64_t reduction);
at::Tensor l1_loss_double_backward(const at::Tensor & grad, const at::Tensor & grad_output, const at::Tensor & input, const at::Tensor & target, int64_t reduction);
at::Tensor l1_loss_double_backward_grad_output(const at::Tensor & grad, const at::Tensor & grad_output, const at::Tensor & input, const at::Tensor & target, int64_t reduction);
at::Tensor smooth_l1_loss_double_backward(const at::Tensor & grad, const at::Tensor & input, const at::Tensor & target, int64_t reduction, double beta);
at::Tensor smooth_l1_loss_double_backward_grad_output(const at::Tensor & grad, const at::Tensor & grad_output, const at::Tensor & input, const at::Tensor & target, int64_t reduction, double beta);
at::Tensor huber_loss_double_backward(const at::Tensor & grad, const at::Tensor & input, const at::Tensor & target, int64_t reduction, double delta);
at::Tensor huber_loss_double_backward_grad_output(const at::Tensor & grad, const at::Tensor & grad_output, const at::Tensor & input, const at::Tensor & target, int64_t reduction, double delta);
at::Tensor mse_loss_double_backward(const at::Tensor & grad, const at::Tensor & input, int64_t reduction);
at::Tensor mse_loss_double_backward_grad_output(const at::Tensor & grad, const at::Tensor & grad_output, const at::Tensor & input, const at::Tensor & target, int64_t reduction);
at::Tensor soft_margin_loss_double_backward(const at::Tensor & grad, const at::Tensor & input, const at::Tensor & target, int64_t reduction);
at::Tensor soft_margin_loss_double_backward_grad_output(const at::Tensor & grad, const at::Tensor & grad_output, const at::Tensor & input, const at::Tensor & target, int64_t reduction);
at::Tensor softplus_double_backward(const at::Tensor & grad, const at::Tensor & input, const at::Scalar& beta, const at::Scalar& threshold);
at::Tensor logdet_backward(const at::Tensor & grad, const at::Tensor& self, const at::Tensor& logdet);
at::Tensor slogdet_backward(const at::Tensor& grad_logabsdet, const at::Tensor& self, const at::Tensor& signdet, const at::Tensor& logabsdet);
at::Tensor log1p_backward(const at::Tensor& grad, const at::Tensor& self);
at::Tensor sinc_backward(const at::Tensor& grad, const at::Tensor& self);
at::Tensor sparse_constructor_values_backward(const at::Tensor& sparse_grad_out, const at::Tensor& indices);
at::Tensor embedding_dense_double_backward(const at::Tensor & grad, const at::Tensor & indices, int64_t padding_idx);
at::Tensor index_backward(at::Tensor zeros_like_self, const torch::List<c10::optional<Tensor>>& indices, const at::Tensor& grad);
at::Tensor _cudnn_ctc_loss_backward(const at::Tensor& grad_out, const at::Tensor& loss, const at::Tensor& raw_grad, bool zero_infinity);
at::Tensor elu_double_backward(const Tensor& grad, const Tensor& grad_output, const Scalar& alpha, const Scalar& scale, const Scalar& input_scale, bool is_result, const Tensor& self_or_result);

Tensor svd_backward(const std::vector<torch::autograd::Variable> &grads, const Tensor& self,
          bool some, bool compute_uv, const Tensor& raw_u, const Tensor& sigma, const Tensor& raw_v);
Tensor slice_backward_wrapper(
    const at::Tensor& grad,
    const c10::IntArrayRef& input_sizes,
    int64_t dim,
    c10::optional<int64_t> start,
    c10::optional<int64_t> end,
    int64_t step);
Tensor linalg_eig_backward(const std::vector<torch::autograd::Variable> &grads, const Tensor& self,
                           const Tensor& L, const Tensor& V);
Tensor eigh_jvp_eigenvectors(const Tensor& input_tangent, const Tensor& eigenvalues, const Tensor& eigenvectors);
Tensor eigh_jvp_eigenvalues(const Tensor& input_tangent, const Tensor& eigenvalues, const Tensor& eigenvectors);
Tensor eigh_backward(const std::vector<torch::autograd::Variable> &grads, const Tensor& self,
                    bool eigenvectors, const Tensor& L, const Tensor& V);
std::tuple<Tensor, Tensor> triangular_solve_backward(
    const Tensor & grad_x, const Tensor & grad_m,
    const Tensor & b, const Tensor & a, const Tensor & x,
    const bool upper, const bool transpose, const bool unitriangular,
    std::array<bool, 2> output_mask);
std::tuple<Tensor, Tensor, Tensor> _trilinear_backward(const Tensor& grad_out, const Tensor& i1, const Tensor& i2, const Tensor& i3,
                                                       IntArrayRef expand1, IntArrayRef expand2, IntArrayRef expand3,
                                                       IntArrayRef sumdim, std::array<bool, 3> grad_mask);
Tensor linalg_qr_backward(const std::vector<torch::autograd::Variable> &grads, const Tensor& self,
                          c10::string_view mode, const Tensor& Q, const Tensor& R);
Tensor eig_backward(const std::vector<torch::autograd::Variable> &grads, const Tensor& self,
                    bool eigenvectors, const Tensor& lambda, const Tensor& v);
Tensor linalg_det_backward(const Tensor & grad, const Tensor& self, const Tensor& det);
std::tuple<Tensor, Tensor, Tensor> batchnorm_double_backward(
    const Tensor & input,
    const c10::optional<Tensor> & gamma,
    const Tensor & ggI,
    const Tensor & ggG,
    const Tensor & ggB,
    const Tensor & gO,
    const c10::optional<Tensor> & running_mean,
    const c10::optional<Tensor> & running_var,
    bool training,
    double eps,
    const c10::optional<Tensor> & save_mean,
    const c10::optional<Tensor> & save_invstd,
    std::array<bool,3> output_mask);
std::tuple<Tensor, Tensor> _euclidean_dist_backward(const Tensor & grad, const Tensor & x1, const Tensor & x2, const Tensor & res);
Tensor kl_div_target_backward(Tensor grad_output, Tensor self, Tensor target, int64_t reduction, bool log_target);
Tensor fft_backward(const Tensor& self, const Tensor& grad, int64_t signal_ndim,
                    bool complex_input, bool complex_output,
                    bool inverse, IntArrayRef checked_signal_sizes,
                    int64_t normalization, bool onesided,
                    IntArrayRef output_sizes);
Tensor fft_r2c_backward(const Tensor& grad, IntArrayRef dim, int64_t normalization,
                        bool onesided, int64_t last_dim_size);
Tensor fft_c2r_backward(const Tensor& grad, IntArrayRef dim, int64_t normalization);
Tensor constant_pad_nd_backward(const Tensor& grad, IntArrayRef pad);
std::tuple<Tensor, Tensor> cholesky_solve_backward(
    const Tensor& grad_x, const Tensor& self,
    const Tensor& input2, const Tensor& result, const bool upper);
std::tuple<Tensor, Tensor, Tensor>
infinitely_differentiable_native_group_norm_backward(
    const Tensor& dY,
    const Tensor& dmean,
    const Tensor& drstd,
    const Tensor& X,
    const Tensor& mean,
    const Tensor& rstd,
    const c10::optional<Tensor>& gamma,
    int64_t N,
    int64_t C,
    int64_t HxW,
    int64_t group,
    double eps,
    std::array<bool, 3> grad_input_mask);
std::tuple<Tensor, Tensor, Tensor> prelu_double_backward(
    const Tensor & grad_grad_input,
    const Tensor & grad_grad_weight,
    const Tensor & grad_out,
    const Tensor & input_,
    const Tensor & weight_);
Tensor as_strided_backward(Tensor grad, TensorGeometry input_geometry, IntArrayRef sizes, IntArrayRef strides, optional<int64_t> storage_offset_);
std::tuple<Tensor, Tensor> atan2_backward(const Tensor& grad, const Tensor& self, const Tensor& other, std::array<bool, 2> output_mask);
std::tuple<Tensor, Tensor, Tensor> layer_norm_double_backward(
    const Tensor & input,
    const c10::optional<Tensor> & gamma,
    const Tensor & ggI,
    const Tensor & ggG,
    const Tensor & ggB,
    const Tensor & gO,
    const Tensor & save_mean,
    const Tensor & save_invstd,
    IntArrayRef normalized_shape,
    std::array<bool,3> output_mask);

std::tuple<Tensor, Tensor> householder_product_backward(const Tensor& grad, const Tensor& input, const Tensor& tau);
std::tuple<Tensor, Tensor> polar_backward(
    const Tensor& grad,
    const Tensor& result);
Tensor i1_backward(
    const Tensor& grad,
    const Tensor& self,
    const Tensor& result);
Tensor i1e_backward(
    const Tensor& grad,
    const Tensor& self,
    const Tensor& result);
std::tuple<Tensor, Tensor> lu_solve_backward(
  const Tensor& grad,
  const Tensor& self,
  const Tensor& LU_data,
  const Tensor& LU_pivots
);
<<<<<<< HEAD
=======
Tensor lu_solve_forward_AD(
  const Tensor& B_t,
  const Tensor& LU_data_t,
  const Tensor& LU_data,
  const Tensor& LU_pivots,
  const Tensor& X
);
>>>>>>> fccaa4a3
Tensor lu_unpack_backward(
  const variable_list& grads,
  const Tensor& LU_data,
  bool unpack_data
);

Tensor _det_lu_based_helper_backward(
  const Tensor& det_grad,
  const Tensor& det,
  const Tensor& self,
  const Tensor& lu,
  const Tensor& pivs
);

Tensor lu_backward_base(
  const variable_list& grads,
  const Tensor& self,
  const Tensor& P,
  const Tensor& L,
  const Tensor& U
);
Tensor _lu_with_info_backward(
  const Tensor& grad,
  const Tensor& self,
  const Tensor& LU,
  const Tensor& pivs
);
<<<<<<< HEAD
=======
Tensor _lu_with_info_jvp(
  const Tensor& dX,
  const Tensor& LU,
  const Tensor& pivs
);
>>>>>>> fccaa4a3

Tensor cat_jvp(at::TensorList tensors, int64_t dim);
Tensor cumprod_jvp(Tensor self_t, Tensor self_p, Tensor result, int dim);
Tensor gather_with_keepdimed_indices(const Tensor& input, int64_t dim, const Tensor& indices, bool keepdim);
Tensor evenly_read_jvp(const Tensor& fw_grad, const Tensor & input, const Tensor & value);

} // namespace details
} // namespace generated
} // namespace autograd
} // namespace torch<|MERGE_RESOLUTION|>--- conflicted
+++ resolved
@@ -255,8 +255,6 @@
   const Tensor& LU_data,
   const Tensor& LU_pivots
 );
-<<<<<<< HEAD
-=======
 Tensor lu_solve_forward_AD(
   const Tensor& B_t,
   const Tensor& LU_data_t,
@@ -264,7 +262,6 @@
   const Tensor& LU_pivots,
   const Tensor& X
 );
->>>>>>> fccaa4a3
 Tensor lu_unpack_backward(
   const variable_list& grads,
   const Tensor& LU_data,
@@ -292,14 +289,11 @@
   const Tensor& LU,
   const Tensor& pivs
 );
-<<<<<<< HEAD
-=======
 Tensor _lu_with_info_jvp(
   const Tensor& dX,
   const Tensor& LU,
   const Tensor& pivs
 );
->>>>>>> fccaa4a3
 
 Tensor cat_jvp(at::TensorList tensors, int64_t dim);
 Tensor cumprod_jvp(Tensor self_t, Tensor self_p, Tensor result, int dim);
