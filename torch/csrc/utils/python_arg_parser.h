#pragma once

// Parse arguments to Python functions implemented in C++
// This is similar to PyArg_ParseTupleAndKeywords(), but specifically handles
// the types relevant to PyTorch and distinguishes between overloaded function
// signatures.
//
// Example:
//
//   static PythonArgParser parser({
//     "norm(Scalar p, int64_t dim, bool keepdim=False)",
//     "norm(Scalar p=2)",
//   });
//   ParsedArgs<3> parsed_args;
//   auto r = parser.parse(args, kwargs, parsed_args);
//   if (r.idx == 0) {
//     norm(r.scalar(0), r.int64(1), r.bool(0));
//   } else {
//     norm(r.scalar(0));
//   }
//
// We auto-generate most uses of PythonArgParser; the generated files
// are torch/csrc/autograd/generated/python_*.cpp
//
// Some gotchas that you should watch out for:
//
//    - Note [Order of overloads matters]
//      Order of overloads matters.  A set of input arguments may
//      bind to multiple argument specs; we will always pick the
//      first one in PythonArgParser.  However, when you are writing
//      overloads in, e.g., native_functions.yaml, you don't have to
//      worry about what order you write them, because the code
//      generation logic always gives the overloads a canonical
//      order, where Tensor overloads come first, before Scalar overloads.
//      This logic is in sort_declarations in
//      tools/autograd/gen_python_functions.py
//
//    - Zero-dim tensors (e.g., torch.tensor(2)) bind to both
//      Scalar and Tensor, UNLESS they require grad (in which case
//      they only bind to Tensor).


#include <torch/csrc/python_headers.h>

#include <torch/csrc/Stream.h>
#include <torch/csrc/Device.h>
#include <torch/csrc/Dtype.h>
#include <torch/csrc/DynamicTypes.h>
#include <torch/csrc/Exceptions.h>
#include <torch/csrc/Generator.h>
#include <torch/csrc/MemoryFormat.h>
#include <torch/csrc/QScheme.h>
#include <torch/csrc/Layout.h>
#include <torch/csrc/autograd/python_variable.h>
#include <torch/csrc/jit/frontend/tracer.h>
#include <torch/csrc/python_dimname.h>
#include <torch/csrc/tensor/python_tensor.h>
#include <torch/csrc/utils/object_ptr.h>
#include <torch/csrc/utils/pybind.h>
#include <torch/csrc/utils/python_numbers.h>
#include <torch/csrc/utils/python_strings.h>
#include <torch/csrc/utils/disable_torch_function.h>
#include <torch/csrc/utils/six.h>
#include <torch/csrc/autograd/variable.h>

#include <ATen/PythonTorchFunctionTLS.h>
#include <ATen/core/Tensor.h>
#include <c10/util/Exception.h>
#include <c10/util/irange.h>

#include <array>
#include <cstddef>
#include <memory>
#include <sstream>
#include <string>
#include <vector>

namespace torch {

enum class ParameterType {
  TENSOR, SCALAR, INT64, SYM_INT, DOUBLE, COMPLEX, TENSOR_LIST, INT_LIST, GENERATOR,
  BOOL, STORAGE, PYOBJECT, SCALARTYPE, LAYOUT, MEMORY_FORMAT, DEVICE, STREAM, STRING,
  DIMNAME, DIMNAME_LIST, QSCHEME, FLOAT_LIST, SCALAR_LIST
};

struct FunctionParameter;
struct FunctionSignature;
struct PythonArgs;

// Contains bound Python arguments in declaration order
template<int N>
struct ParsedArgs {
  ParsedArgs() : args() { }
  // NOLINTNEXTLINE(cppcoreguidelines-avoid-c-arrays,modernize-avoid-c-arrays)
  PyObject* args[N];
};

struct PythonArgParser {
  explicit PythonArgParser(std::vector<std::string> fmts, bool traceable=false);

  // meant only for `torch` functions.
  template<int N>
  inline PythonArgs parse(PyObject* self, PyObject* args, PyObject* kwargs, ParsedArgs<N>& dst);

  template<int N>
  inline PythonArgs parse(PyObject* args, PyObject* kwargs, ParsedArgs<N>& dst);

  inline PythonArgs parse(PyObject* self, ParsedArgs<0>& dst);

  // Formatted strings of non-hidden signatures
  std::vector<std::string> get_signatures() const;

private:
  [[noreturn]]
  // NOLINTNEXTLINE(cppcoreguidelines-avoid-c-arrays,modernize-avoid-c-arrays)
  void print_error(PyObject* self, PyObject* args, PyObject* kwargs, PyObject* parsed_args[]);
  void check_deprecated(const FunctionSignature & signature);
  // NOLINTNEXTLINE(cppcoreguidelines-avoid-c-arrays,modernize-avoid-c-arrays)
  PythonArgs raw_parse(PyObject* self, PyObject* args, PyObject* kwargs, PyObject* parsed_args[]);

  std::vector<FunctionSignature> signatures_;
  std::string function_name;
  size_t max_args;
  bool traceable;
};

struct PYBIND11_EXPORT FunctionSignature {
  explicit FunctionSignature(const std::string& fmt, int index);

  // NOLINTNEXTLINE(cppcoreguidelines-avoid-c-arrays,modernize-avoid-c-arrays)
  bool parse(PyObject* self, PyObject* args, PyObject* kwargs, PyObject* dst[], bool raise_exception);

  std::string toString() const;

  std::string name;
  std::vector<FunctionParameter> params;
  std::vector<py::handle> overloaded_args;
  size_t min_args;
  size_t max_args;
  size_t max_pos_args;
  int index;
  bool hidden;
  bool deprecated;
  bool disable_torch_function;
};

struct PythonArgs {
  PythonArgs(bool traceable, const FunctionSignature& signature, PyObject** args)
    : idx(signature.index)
    , traceable(traceable)
    , signature(signature)
    , args(args) {}

  int idx;
  bool traceable;
  const FunctionSignature& signature;
  PyObject** args;

  inline bool has_torch_function();
  inline std::string get_func_name();
  inline at::Tensor tensor(int i);
  inline c10::optional<at::Tensor> optionalTensor(int i);
  inline at::Scalar scalar(int i);
  inline at::Scalar scalarWithDefault(int i, const at::Scalar& default_scalar);
  inline std::vector<at::Scalar> scalarlist(int i);
  inline std::vector<at::Tensor> tensorlist(int i);
  inline torch::List<c10::optional<at::Tensor>> list_of_optional_tensors(int i);
  template<int N>
  inline std::array<at::Tensor, N> tensorlist_n(int i);
  inline std::vector<int64_t> intlist(int i);
  inline c10::OptionalArray<int64_t> intlistOptional(int i);
  inline std::vector<int64_t> intlistWithDefault(int i, std::vector<int64_t> default_intlist);
  inline c10::optional<at::Generator> generator(int i);
  inline at::Storage storage(int i);
  inline at::Storage storage(int i, at::ScalarType& storage_scalar_type, bool& is_typed_storage);
  inline c10::Stream stream(int i);
  inline at::ScalarType scalartype(int i);
  inline at::ScalarType scalartypeWithDefault(int i, at::ScalarType default_scalartype);
  inline c10::optional<at::ScalarType> scalartypeOptional(int i);
  inline c10::optional<at::Scalar> scalarOptional(int i);
  inline c10::optional<int64_t> toInt64Optional(int i);
  inline c10::optional<bool> toBoolOptional(int i);
  inline c10::optional<double> toDoubleOptional(int i);
  inline c10::OptionalArray<double> doublelistOptional(int i);
  inline std::vector<double> doublelist(int i);
  inline std::vector<double> getDoublelist(int i);
  inline at::Layout layout(int i);
  inline at::Layout layoutWithDefault(int i, at::Layout default_layout);
  inline c10::optional<at::Layout> layoutOptional(int i);
  inline at::Device device(int i);
  inline at::Device deviceWithDefault(int i, const at::Device& default_device);
  inline c10::optional<at::Device> deviceOptional(int i);
  inline at::Dimname dimname(int i);
  inline std::vector<at::Dimname> dimnamelist(int i);
  inline c10::optional<std::vector<at::Dimname>> toDimnameListOptional(int i);
  inline at::MemoryFormat memoryformat(int i);
  inline c10::optional<at::MemoryFormat> memoryformatOptional(int i);
  inline at::QScheme toQScheme(int i);
  inline std::string string(int i);
  inline std::string stringWithDefault(int i, const std::string& default_str);
  inline c10::optional<std::string> stringOptional(int i);
  inline c10::string_view stringView(int i);
  inline c10::string_view stringViewWithDefault(int i, const c10::string_view default_str);
  inline c10::optional<c10::string_view> stringViewOptional(int i);
  inline PyObject* pyobject(int i);
  inline int64_t toInt64(int i);
  inline c10::SymInt toSymInt(int i);
  inline int64_t toInt64WithDefault(int i, int64_t default_int);
  inline double toDouble(int i);
  inline double toDoubleWithDefault(int i, double default_double);
  inline c10::complex<double> toComplex(int i);
  inline c10::complex<double> toComplexWithDefault(int i, c10::complex<double> default_complex);
  inline bool toBool(int i);
  inline bool toBoolWithDefault(int i, bool default_bool);
  inline bool isNone(int i);

private:
  at::Tensor tensor_slow(int i);
  at::Scalar scalar_slow(int i);
  at::Scalar scalar_slow(PyObject* arg);
};

struct FunctionParameter {
  FunctionParameter(const std::string& fmt, bool keyword_only);

  bool check(PyObject* obj, std::vector<py::handle> &overloaded_args, int argnum);

  void set_default_str(const std::string& str);
  std::string type_name() const;

  ParameterType type_;
  bool optional;
  bool allow_none;
  bool keyword_only;
  bool allow_numbers_as_tensors = false;
  int size;
  std::string name;
  // having this as a raw PyObject * will presumably leak it, but these are only held by static objects
  // anyway, and Py_Finalize can already be called when this is destructed.
  PyObject *python_name;
  // NOLINTNEXTLINE(cppcoreguidelines-avoid-magic-numbers)
  at::SmallVector<PyObject *, 5> numpy_python_names;
  at::Scalar default_scalar;
  std::vector<int64_t> default_intlist;
  std::string default_string;
  union {
    bool default_bool;
    int64_t default_int;
    double default_double;
    // NOLINTNEXTLINE(cppcoreguidelines-avoid-c-arrays,modernize-avoid-c-arrays)
    double default_complex[2]; // see Scalar
    at::ScalarType default_scalartype;
    at::Layout default_layout;
  };
};

template<int N>
inline PythonArgs PythonArgParser::parse(PyObject* self, PyObject* args, PyObject* kwargs, ParsedArgs<N>& dst) {
  if (N < max_args) {
    throw ValueError("PythonArgParser: dst ParsedArgs buffer does not have enough capacity, expected %d (got %d)",
        (int)max_args, N);
  }
  return raw_parse(self, args, kwargs, dst.args);
}

template<int N>
inline PythonArgs PythonArgParser::parse(PyObject* args, PyObject* kwargs, ParsedArgs<N>& dst) {
  return parse(nullptr, args, kwargs, dst);
}

inline PythonArgs PythonArgParser::parse(PyObject* self, ParsedArgs<0>& dst) {
  return parse(self, nullptr, nullptr, dst);
}

inline bool PythonArgs::has_torch_function(){
  return !this->signature.overloaded_args.empty() ||
      (torch::torch_function_enabled() &&
       at::impl::PythonTorchFunctionTLS::get_mode());
}

inline std::string PythonArgs::get_func_name(){
  return signature.name;
}

// TODO: this can return MaybeOwned
inline at::Tensor PythonArgs::tensor(int i) {
  if (args[i] && THPVariable_CheckExact(args[i])) {
    return THPVariable_Unpack(args[i]);
  }
  return tensor_slow(i);
}

inline c10::optional<at::Tensor> PythonArgs::optionalTensor(int i) {
  at::Tensor t = tensor(i);
  // NOLINTNEXTLINE(bugprone-branch-clone)
  if (t.defined()) {
    return t;
  } else {
    return c10::nullopt;
  }
}

inline at::Scalar PythonArgs::scalar(int i) {
  if (!args[i]) return signature.params[i].default_scalar;
  return scalar_slow(i);
}

inline std::vector<at::Scalar> PythonArgs::scalarlist(int i) {
  if (!args[i]) return std::vector<at::Scalar>();
  auto tuple = six::isTuple(args[i]);
  THPObjectPtr arg = six::maybeAsTuple(args[i]);
  // NOLINTNEXTLINE(bugprone-branch-clone)
  auto size = tuple ? PyTuple_GET_SIZE(arg.get()) : PyList_GET_SIZE(arg.get());
  // NOLINTNEXTLINE(cppcoreguidelines-init-variables)
  std::vector<at::Scalar> res(size);
  for(const auto idx : c10::irange(size)) {
    PyObject* obj = tuple ? PyTuple_GET_ITEM(arg.get(), idx) : PyList_GET_ITEM(arg.get(), idx);
    res[idx] = scalar_slow(obj);
  }
  return res;
}

inline at::Scalar PythonArgs::scalarWithDefault(int i, const at::Scalar& default_scalar) {
  if (!args[i]) return default_scalar;
  return scalar_slow(i);
}

inline c10::optional<at::Scalar> PythonArgs::scalarOptional(int i) {
  if (!args[i]) return c10::nullopt;
  return scalar_slow(i);
}

inline std::vector<at::Tensor> PythonArgs::tensorlist(int i) {
  if (!args[i]) return std::vector<at::Tensor>();
  auto tuple = six::isTuple(args[i]);
  THPObjectPtr arg = six::maybeAsTuple(args[i]);
  // NOLINTNEXTLINE(bugprone-branch-clone)
  auto size = tuple ? PyTuple_GET_SIZE(arg.get()) : PyList_GET_SIZE(arg.get());
  // NOLINTNEXTLINE(cppcoreguidelines-init-variables)
  std::vector<at::Tensor> res(size);
  for(const auto idx : c10::irange(size)) {
    PyObject* obj = tuple ? PyTuple_GET_ITEM(arg.get(), idx) : PyList_GET_ITEM(arg.get(), idx);
    // This is checked by the argument parser so it's safe to cast without checking
    // if this is a tensor first
    res[idx] = THPVariable_Unpack(obj);
  }
  return res;
}

inline torch::List<c10::optional<at::Tensor>> PythonArgs::list_of_optional_tensors(int i) {
  if (!args[i]) return torch::List<c10::optional<at::Tensor>>();
  auto tuple = six::isTuple(args[i]);
  THPObjectPtr arg = six::maybeAsTuple(args[i]);
  // NOLINTNEXTLINE(bugprone-branch-clone)
  auto size = tuple ? PyTuple_GET_SIZE(arg.get()) : PyList_GET_SIZE(arg.get());
  // NOLINTNEXTLINE(cppcoreguidelines-init-variables)
  torch::List<c10::optional<at::Tensor>> res;
  res.reserve(size);
  for(const auto idx : c10::irange(size)) {
    PyObject* obj = tuple ? PyTuple_GET_ITEM(arg.get(), idx) : PyList_GET_ITEM(arg.get(), idx);
    // This is checked by the argument parser so it's safe to cast without checking
    // if this is a tensor first
    res.push_back(THPVariable_Unpack(obj));
  }
  return res;
}

template<int N>
inline std::array<at::Tensor, N> PythonArgs::tensorlist_n(int i) {
  auto res = std::array<at::Tensor, N>();
  if (!args[i]) return res;
  auto tuple = six::isTuple(args[i]);
  THPObjectPtr arg = six::maybeAsTuple(args[i]);
  // NOLINTNEXTLINE(bugprone-branch-clone)
  auto size = tuple ? PyTuple_GET_SIZE(arg.get()) : PyList_GET_SIZE(arg.get());
  if (size != N) {
    throw TypeError("expected tuple of %d elements but got %d", N, (int)size);
  }
  for(const auto idx : c10::irange(size)) {
    PyObject* obj = tuple ? PyTuple_GET_ITEM(arg.get(), idx) : PyList_GET_ITEM(arg.get(), idx);
    // This is checked by the argument parser so it's safe to cast without checking
    // if this is a tensor first
    res[idx] = THPVariable_Unpack(obj);
  }
  return res;
}

inline std::vector<int64_t> PythonArgs::intlist(int i) {
  return intlistWithDefault(i, signature.params[i].default_intlist);
}

inline std::vector<int64_t> PythonArgs::intlistWithDefault(int i, std::vector<int64_t> default_intlist) {
  if (!args[i]) return default_intlist;
  PyObject* arg = args[i];
  const auto size1 = signature.params[i].size;
  if (size1 > 0 && THPUtils_checkLong(arg)) {
    return std::vector<int64_t>(size1, THPUtils_unpackIndex(arg));
  }
  auto tuple = PyTuple_Check(arg);
  // NOLINTNEXTLINE(bugprone-branch-clone)
  const auto size2 = tuple ? PyTuple_GET_SIZE(arg) : PyList_GET_SIZE(arg);
  // NOLINTNEXTLINE(cppcoreguidelines-init-variables)
  std::vector<int64_t> res(size2);
  for(const auto idx : c10::irange(size2)) {
    PyObject* obj = tuple ? PyTuple_GET_ITEM(arg, idx) : PyList_GET_ITEM(arg, idx);
    try {
      // Elements of torch.Size are tensors during tracing, and we need to record extra
      // information before they are turned into an IntArrayRef
      if (traceable && jit::tracer::isTracing() && THPVariable_Check(obj)) {
        auto & var = THPVariable_Unpack(obj);
        jit::tracer::ArgumentStash::stashIntArrayRefElem(
            signature.params[i].name, size2, idx, var);
        res[idx] = var.item<int64_t>();
        continue;
      } else {
        res[idx] = THPUtils_unpackIndex(obj);
      }
    } catch (const std::exception &e) {
      throw TypeError("%s(): argument '%s' must be %s, but found element of type %s at pos %ld",
          signature.name.c_str(), signature.params[i].name.c_str(),
          signature.params[i].type_name().c_str(), Py_TYPE(obj)->tp_name, idx + 1);
    }
  }
  return res;
}

inline c10::OptionalArray<int64_t> PythonArgs::intlistOptional(int i) {
  if (!args[i]) {
    return {};
  }
  return intlist(i);
}

inline std::vector<double> PythonArgs::getDoublelist(int i) {
  PyObject* arg = args[i];
  auto tuple = PyTuple_Check(arg);
  // NOLINTNEXTLINE(bugprone-branch-clone)
  auto size = tuple ? PyTuple_GET_SIZE(arg) : PyList_GET_SIZE(arg);
  // NOLINTNEXTLINE(cppcoreguidelines-init-variables)
  std::vector<double> res(size);
  for(const auto idx : c10::irange(size)) {
    PyObject* obj = tuple ? PyTuple_GET_ITEM(arg, idx) : PyList_GET_ITEM(arg, idx);
    try {
      res[idx] = THPUtils_unpackDouble(obj);
    } catch (const std::exception &e) {
      throw TypeError("%s(): argument '%s' must be %s, but found element of type %s at pos %ld",
          signature.name.c_str(), signature.params[i].name.c_str(),
          signature.params[i].type_name().c_str(), Py_TYPE(obj)->tp_name, idx + 1);
    }
  }
  return res;
}

inline c10::OptionalArray<double> PythonArgs::doublelistOptional(int i) {
  if (!args[i]) {
    return {};
  }
  return this->getDoublelist(i);
}

inline std::vector<double> PythonArgs::doublelist(int i) {
  if (!args[i]) {
    return {};
  }
  return this->getDoublelist(i);
}

inline at::ScalarType PythonArgs::scalartypeWithDefault(int i, at::ScalarType default_scalartype) {
  if (!args[i]) return default_scalartype;
  return scalartype(i);
}

inline at::ScalarType PythonArgs::scalartype(int i) {
  if (!args[i]) {
    auto scalartype = signature.params[i].default_scalartype;
    return (scalartype == at::ScalarType::Undefined) ?
            torch::tensors::get_default_scalar_type() : scalartype;
  }
  PyObject *obj = args[i];
  if (obj == (PyObject*)&PyFloat_Type) {
    return at::ScalarType::Double;
  }
  if (obj == (PyObject*)&PyBool_Type) {
    return at::ScalarType::Bool;
  }
  if (obj == (PyObject*)&PyLong_Type) {
    return at::ScalarType::Long;
  }
  return reinterpret_cast<THPDtype*>(obj)->scalar_type;
}

inline c10::optional<at::ScalarType> PythonArgs::scalartypeOptional(int i) {
  if (!args[i])
    return c10::nullopt;
  return scalartype(i);
}

inline at::Layout PythonArgs::layout(int i) {
  if (!args[i]) return signature.params[i].default_layout;
  return reinterpret_cast<THPLayout*>(args[i])->layout;
}

inline at::Layout PythonArgs::layoutWithDefault(int i, at::Layout default_layout) {
  if (!args[i]) return default_layout;
  return layout(i);
}

inline c10::optional<at::Layout> PythonArgs::layoutOptional(int i) {
  if (!args[i]) return c10::nullopt;
  return layout(i);
}

inline at::Device PythonArgs::device(int i) {
  if (!args[i]) {
    return at::Device(backendToDeviceType(dispatchKeyToBackend(torch::tensors::get_default_dispatch_key())));
  }
  if (THPDevice_Check(args[i])) {
    const auto device = reinterpret_cast<THPDevice*>(args[i]);
    return device->device;
  }
  if (THPUtils_checkLong(args[i])) {
    const auto device_index = THPUtils_unpackLong(args[i]);
    TORCH_CHECK(device_index >= 0, "Device index must not be negative");
    return at::Device(DeviceType::CUDA, device_index);
  }
  const std::string &device_str = THPUtils_unpackString(args[i]);
  return at::Device(device_str);
}

inline at::Device PythonArgs::deviceWithDefault(int i, const at::Device& default_device) {
  if (!args[i]) return default_device;
  return device(i);
}

inline c10::optional<at::Device> PythonArgs::deviceOptional(int i) {
  if (!args[i])
    return c10::nullopt;
  return device(i);
}

inline at::Dimname PythonArgs::dimname(int i) {
  TORCH_INTERNAL_ASSERT(args[i] != nullptr);
  return THPDimname_parse(args[i]);
}

inline std::vector<at::Dimname> parseDimnameList(PyObject* arg) {
  auto tuple = PyTuple_Check(arg);
  // NOLINTNEXTLINE(bugprone-branch-clone)
  auto size = tuple ? PyTuple_GET_SIZE(arg) : PyList_GET_SIZE(arg);
  // NOLINTNEXTLINE(cppcoreguidelines-init-variables)
  std::vector<at::Dimname> res;
  res.reserve(size);
  for(const auto idx : c10::irange(size)) {
    PyObject* obj = tuple ? PyTuple_GET_ITEM(arg, idx) : PyList_GET_ITEM(arg, idx);
    res.push_back(THPDimname_parse(obj));
  }
  return res;
}

inline c10::optional<std::vector<at::Dimname>> PythonArgs::toDimnameListOptional(int i) {
  if (!args[i]) return c10::nullopt;
  return parseDimnameList(args[i]);
}

inline std::vector<at::Dimname> PythonArgs::dimnamelist(int i) {
  TORCH_INTERNAL_ASSERT(args[i]);
  PyObject* arg = args[i];
  auto size = signature.params[i].size;
  TORCH_INTERNAL_ASSERT(size == 0 || size == 1);
  if (size == 1 && THPUtils_checkDimname(arg)) {
    return { THPDimname_parse(arg) };
  }
  return parseDimnameList(arg);
}

inline at::MemoryFormat PythonArgs::memoryformat(int i) {
  if (!args[i]) return at::MemoryFormat::Contiguous;
  TORCH_CHECK(THPMemoryFormat_Check(args[i]), "memory_format arg must be an instance of the torch.memory_format");
  const auto memory_format = reinterpret_cast<THPMemoryFormat*>(args[i]);
  return memory_format->memory_format;
}

inline c10::optional<at::MemoryFormat> PythonArgs::memoryformatOptional(int i) {
  if (!args[i])
    return c10::nullopt;
  return memoryformat(i);
}

inline at::QScheme PythonArgs::toQScheme(int i) {
  if (!args[i]) return at::kPerTensorAffine;
  TORCH_CHECK(THPQScheme_Check(args[i]), "qscheme arg must be an instance of the torch.qscheme");
  const auto qscheme = reinterpret_cast<THPQScheme*>(args[i]);
  return qscheme->qscheme;
}

inline std::string PythonArgs::string(int i) {
  return stringWithDefault(i, signature.params[i].default_string);
}

inline std::string PythonArgs::stringWithDefault(int i, const std::string& default_str) {
  if (!args[i]) return default_str;
  return THPUtils_unpackString(args[i]);
}

inline c10::optional<std::string> PythonArgs::stringOptional(int i) {
  if (!args[i]) return c10::nullopt;
  return THPUtils_unpackString(args[i]);
}

inline c10::string_view PythonArgs::stringView(int i) {
  return stringViewWithDefault(i, signature.params[i].default_string);
}

inline c10::string_view PythonArgs::stringViewWithDefault(int i, const c10::string_view default_str) {
  if (!args[i]) return default_str;
  return THPUtils_unpackStringView(args[i]);
}

inline c10::optional<c10::string_view> PythonArgs::stringViewOptional(int i) {
  if (!args[i]) return c10::nullopt;
  return THPUtils_unpackStringView(args[i]);
}

inline int64_t PythonArgs::toInt64(int i) {
  if (!args[i]) return signature.params[i].default_int;
  if (traceable && jit::tracer::isTracing() && THPVariable_Check(args[i])) {
    auto & var = THPVariable_Unpack(args[i]);
    jit::tracer::ArgumentStash::stashValue(
        signature.params[i].name, idx, var, c10::IntType::get());
  }
  return THPUtils_unpackLong(args[i]);
}

inline c10::SymInt PythonArgs::toSymInt(int i) {
  if (!args[i]) return signature.params[i].default_int;
  if (traceable && jit::tracer::isTracing() && THPVariable_Check(args[i])) {
    auto & var = THPVariable_Unpack(args[i]);
    jit::tracer::ArgumentStash::stashValue(
        signature.params[i].name, idx, var, c10::IntType::get());
  }
  return c10::SymInt(THPUtils_unpackLong(args[i]));
}

inline int64_t PythonArgs::toInt64WithDefault(int i, int64_t default_int) {
  if (!args[i]) return default_int;
  return toInt64(i);
}

inline c10::optional<int64_t> PythonArgs::toInt64Optional(int i) {
  if (!args[i])
    return c10::nullopt;
  return toInt64(i);
}

inline c10::optional<bool> PythonArgs::toBoolOptional(int i) {
  if (!args[i]) {
    return c10::nullopt;
  }
  return toBool(i);
}

inline c10::optional<double> PythonArgs::toDoubleOptional(int i) {
  if (!args[i]) {
    return c10::nullopt;
  }
  return toDouble(i);
}

inline double PythonArgs::toDouble(int i) {
  if (!args[i]) return signature.params[i].default_double;
  return THPUtils_unpackDouble(args[i]);
}

inline double PythonArgs::toDoubleWithDefault(int i, double default_double) {
  if (!args[i]) return default_double;
  return toDouble(i);
}

inline c10::complex<double> PythonArgs::toComplex(int i) {
  // NOLINTNEXTLINE(cppcoreguidelines-pro-type-const-cast)
  c10::complex<double> default_value = *const_cast<c10::complex<double> *>(
    reinterpret_cast<const c10::complex<double> *>(signature.params[i].default_complex));
  if (!args[i]) return default_value;
  return THPUtils_unpackComplexDouble(args[i]);
}

inline c10::complex<double> PythonArgs::toComplexWithDefault(int i, c10::complex<double> default_value) {
  if (!args[i]) return default_value;
  return toComplex(i);
}

inline bool PythonArgs::toBool(int i) {
  if (!args[i]) return signature.params[i].default_bool;
  return args[i] == Py_True;
}

inline bool PythonArgs::toBoolWithDefault(int i, bool default_bool) {
  if (!args[i]) return default_bool;
  return toBool(i);
}

inline bool PythonArgs::isNone(int i) {
  return args[i] == nullptr;
}

inline c10::optional<at::Generator> PythonArgs::generator(int i) {
  if (!args[i]) return c10::nullopt;
  return reinterpret_cast<THPGenerator*>(args[i])->cdata;
}

inline at::Storage PythonArgs::storage(int i) {
  if (!args[i]) return at::Storage();
  return createStorage(args[i]);
}

inline at::Storage PythonArgs::storage(int i, at::ScalarType& storage_scalar_type, bool& is_typed_storage) {
  at::Storage storage;
  if (!args[i]) {
    storage = at::Storage();
    is_typed_storage = false;
    storage_scalar_type = at::ScalarType::Undefined;
  } else {
    storage = createStorageGetType(args[i], storage_scalar_type, is_typed_storage);
  }
  return storage;
}

inline c10::Stream PythonArgs::stream(int i) {
  if (!args[i]) return c10::Stream(c10::Stream::Default::DEFAULT, c10::Device(DeviceType::CPU, -1));
  if (!THPStream_Check(args[i])) {
    throw TypeError("expected Stream object. Got '%s'", Py_TYPE(args[i])->tp_name);
  }
  return c10::Stream::unpack(((THPStream*)args[i])->cdata);
}

inline PyObject* PythonArgs::pyobject(int i) {
  if (!args[i]) return Py_None;
  return args[i];
}

/*
 *
 * Handle __torch_function__ overrides if we know that there are overloaded
 * arguments.  All objects stored in r.overloaded_args must have a
 * __torch_function__ implementation and the arguments must be ordered in order
 * of precedence. Precedence goes from left to right in the order of the
 * signature of the function the overloaded arguments were passed to, except
 * subclasses are always considered before superclasses.
 *
 * If the result of calling __torch_function__ is NotImplemented, the
 * next implementation in the precedence order is called. If all
 * arguments return NotImplemented from their __torch_function__
 * implementation, a TypeError is raised in Python.
 *
 * Assumes overloaded_args has at least one entry. All entries must have
 * a __torch_function__ attribute that resolves to a callable that
 * accepts a torch API function, a tuple of arguments, and a dict of
 * keyword arguments for the torch API function.
 *
 * It is sufficient to call PythonArgs::has_torch_function before
 * calling this function to verify that there are valid arguments
 * present. If that is not done then special care must be taken to
 * ensure there are arguments that are overloaded with
 * __torch_function__.
 *
 * See torch._overrides.handle_torch_function for the equivalent
 * code in the pure-python implementation.
 *
 * 'r' is a parsed PythonArgs instance, returned from
 * PythonArgParser::parse.
 *
 * 'args' is a reference to the python tuple of arguments to the torch
 * API function.
 *
 * 'kwargs' is a reference to the python dict of keyword arguments to
 * the torch API function.
 *
 * 'torch_api' is a reference to a python torch API namespace.
 *
 * 'torch_api_function' is the reference to the original torch method, usually,
 * we can use torch_api and func_name to get torch_api_function. In some cases,
 * e.g., torch custom op, we create the function in C++, if we still use
 * torch_api and func_name to fetch original api, a cyclic call will happen.
 *
 * 'overloaded_args' is the args which have overloaded __torch_function__.
 *
 * 'func_name' is the named of the original torch method.
 *
 * TODO: we could use different names for the following 'handle_torch_function'
 * instead of overloading.
 *
 */
// Used for Tensor methods with arguments.
auto handle_torch_function(PythonArgs &r, PyObject* self, PyObject* args, PyObject* kwargs, PyObject* torch_api, const char* module_name) -> PyObject*;

// Used for functions which needs to parse python args.
auto handle_torch_function(PythonArgs &r, PyObject* args, PyObject* kwargs, PyObject* torch_api, const char* module_name) -> PyObject*;

// Used for functions that have no argument parsing.
auto handle_torch_function(PyObject* self, const std::string& func_name, PyObject* args=nullptr, PyObject* kwargs=nullptr, PyObject* torch_api=THPVariableClass, const std::string& module_name="torch.Tensor") -> PyObject*;

// Used for functions created in C++, e.g., C++ custom op, which doesn't use PythonArgParser to get overloaded_args.
<<<<<<< HEAD
enum class TorchFunctionName { TorchFunction, TorchDispatch };

auto TORCH_API handle_torch_function_no_python_arg_parser(
    const std::vector<py::handle>& overloaded_args,
    PyObject* args,
    PyObject* kwargs,
    const char* func_name,
    PyObject* torch_api_function,
    const char* module_name,
    TorchFunctionName torch_function_name = TorchFunctionName::TorchFunction)
    -> PyObject*;
=======
auto TORCH_API handle_torch_function_no_python_arg_parser(at::ArrayRef<py::handle> overloaded_args, PyObject* args, PyObject* kwargs, const char* func_name, PyObject* torch_api_function, const char* module_name, const char* torch_function_name = "__torch_function__") -> PyObject*;
>>>>>>> 68f92f84

// Used for getters of Tensor properties
auto handle_torch_function_getter(THPVariable* self, const std::string& property_name) -> PyObject*;

// Used for setters of Tensor properties.
auto handle_torch_function_setter(THPVariable* self, const std::string& property_name, PyObject* value) -> int;

// Used for __getitem__ and __setitem__
auto handle_torch_function_indexing(PyObject* self, PyObject* index, PyObject* val=nullptr) -> PyObject*;

/*
 * Check if the input obj is Tensor type, including its subclass, or overloaded
 * type. If the type defines __torch_function__, it also returns true.
 * Otherwise returns flase. If the class is not torch.Tensor, and it defines
 * __torch_function__, we append obj to overloaded_args.
 *
 * 'obj': the input argument to be checked
 * 'overloaded_args': the vector to append the overloaded args.
 */
bool is_tensor_and_append_overloaded(PyObject* obj, std::vector<py::handle>* overloaded_args);

/*
 * Check if the input obj is Tensor List or Tensor Tuple type. First check
 * whether obj is Tuple or List type, if true, iterate over each element and
 * check whether it is Tensor type, including its subclass or overloaded type.
 * At the same time, the overloaded arg is appended to the overloaded_args.
 *
 * 'obj': the input argument to be checked
 * 'overloaded_args': the vector to append the overloaded args.
 * 'argnum': the number of total arguments of the function being checked.
 * 'throw_error': whether throw error if any element in the list or tuple is
 *                not tensor type or overloaded.
 */
bool is_tensor_list_and_append_overloaded(PyObject* obj, std::vector<py::handle>* overloaded_args, int argnum, bool throw_error);

/* Given an argument that is definitely a tensor and is definitely overloaded,
 * append it to the overloaded arguments list.  Use this instead of
 * is_tensor_and_append_overloaded in situations where you have a PyObject
 * and you know it definitely is a Tensor and it is definitely overloaded.
 *
 * 'overloaded_args': the vector to append the overloaded args
 * 'obj': the input tensor that is overloaded
 */
void append_overloaded_tensor(std::vector<py::handle>* overloaded_args, PyObject* obj);

/* Given an argument that is definitely a type and is definitely overloaded,
 * append it to the overloaded arguments list. Use this only with __torch_dispatch__,
 * where we operate on classes that have a __torch_dispatch__ classmethod.
 *
 * 'overloaded_args': the vector to append the overloaded type
 * 'obj': the input class that has a __torch_dispatch__ classmethod.
 */
void append_overloaded_type(std::vector<py::handle>* overloaded_args, PyObject* obj);

} // namespace torch<|MERGE_RESOLUTION|>--- conflicted
+++ resolved
@@ -800,11 +800,10 @@
 auto handle_torch_function(PyObject* self, const std::string& func_name, PyObject* args=nullptr, PyObject* kwargs=nullptr, PyObject* torch_api=THPVariableClass, const std::string& module_name="torch.Tensor") -> PyObject*;
 
 // Used for functions created in C++, e.g., C++ custom op, which doesn't use PythonArgParser to get overloaded_args.
-<<<<<<< HEAD
 enum class TorchFunctionName { TorchFunction, TorchDispatch };
 
 auto TORCH_API handle_torch_function_no_python_arg_parser(
-    const std::vector<py::handle>& overloaded_args,
+    at::ArrayRef<py::handle> overloaded_args,
     PyObject* args,
     PyObject* kwargs,
     const char* func_name,
@@ -812,9 +811,6 @@
     const char* module_name,
     TorchFunctionName torch_function_name = TorchFunctionName::TorchFunction)
     -> PyObject*;
-=======
-auto TORCH_API handle_torch_function_no_python_arg_parser(at::ArrayRef<py::handle> overloaded_args, PyObject* args, PyObject* kwargs, const char* func_name, PyObject* torch_api_function, const char* module_name, const char* torch_function_name = "__torch_function__") -> PyObject*;
->>>>>>> 68f92f84
 
 // Used for getters of Tensor properties
 auto handle_torch_function_getter(THPVariable* self, const std::string& property_name) -> PyObject*;
