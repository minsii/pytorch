--- conflicted
+++ resolved
@@ -51,7 +51,8 @@
 }
 
 std::shared_ptr<JitFuture> RequestCallbackNoPython::processMessage(
-    Message& request) const {
+    Message& request,
+    std::shared_ptr<LazyStreamContext> ctx) const {
   // We need two futures here because it could pause twice when processing a
   // RPC message:
   //  1) waiting for all RRefs in the arguments to become confirmed;
@@ -72,14 +73,10 @@
          // a shared_ptr here.
          rpc = (std::shared_ptr<RpcCommandBase>)std::move(rpc),
          messageType = request.type(),
-<<<<<<< HEAD
-         id = request.id()]() mutable {
-=======
          id = request.id(),
          ctx = std::move(ctx)]() mutable {
           c10::MultiStreamGuard guard(
               ctx ? ctx->getReservedStreams() : ArrayRef<Stream>({}));
->>>>>>> e6beed6d
           // The cost of pre-request check is minimal thanks to
           // std::shared_lock. The cost is in magnitude
           // of 10us.
@@ -95,7 +92,8 @@
                     ->config());
           }
 
-          processRpcWithErrors(*rpc, messageType, id, retFuture);
+          processRpcWithErrors(
+              *rpc, messageType, id, retFuture, std::move(ctx));
 
           // Response message has been sent at this moment, this post-response
           // work doesn't affect RPC trip time.
@@ -120,9 +118,10 @@
     RpcCommandBase& rpc,
     const MessageType& messageType,
     const int64_t messageId,
-    const std::shared_ptr<JitFuture>& responseFuture) const {
+    const std::shared_ptr<JitFuture>& responseFuture,
+    std::shared_ptr<LazyStreamContext> ctx) const {
   try {
-    processRpc(rpc, messageType, messageId, responseFuture);
+    processRpc(rpc, messageType, messageId, responseFuture, std::move(ctx));
   } catch (std::exception& e) {
     responseFuture->markCompleted(handleError(e, messageType, messageId));
   }
@@ -178,7 +177,8 @@
     RpcCommandBase& rpc,
     const std::function<void(Message)>& markComplete,
     const int64_t messageId,
-    const std::shared_ptr<JitFuture>& /* unused */) const {
+    const std::shared_ptr<JitFuture>& /* unused */,
+    std::shared_ptr<LazyStreamContext> /* unused */) const {
   C10_THROW_ERROR(Error, "Python call not supported!");
 }
 
@@ -314,7 +314,8 @@
 void RequestCallbackNoPython::processPythonRRefFetchCall(
     RpcCommandBase& rpc,
     const int64_t messageId,
-    const std::shared_ptr<JitFuture>& /* unused */) const {
+    const std::shared_ptr<JitFuture>& /* unused */,
+    std::shared_ptr<LazyStreamContext> /* unused */) const {
   C10_THROW_ERROR(Error, "Python call not supported!");
 }
 
@@ -354,7 +355,8 @@
 void RequestCallbackNoPython::processForwardAutogradReq(
     RpcCommandBase& rpc,
     const int64_t messageId,
-    const std::shared_ptr<JitFuture>& responseFuture) const {
+    const std::shared_ptr<JitFuture>& responseFuture,
+    std::shared_ptr<LazyStreamContext> ctx) const {
   auto& rpcWithAutograd = static_cast<RpcWithAutograd&>(rpc);
 
   // Need to reverse the device map for the backward pass of distributed
@@ -392,7 +394,8 @@
       rpcWithAutograd.wrappedRpc(),
       wrappedMessageType,
       messageId,
-      wrappedRpcResponseFuture);
+      wrappedRpcResponseFuture,
+      std::move(ctx));
 
   auto fromWorkerId = rpcWithAutograd.fromWorkerId();
   // The original future needs to be marked as completed when the wrapped
@@ -528,7 +531,8 @@
         rpcWithProfilingReq.wrappedRpc(),
         wrappedMsgType,
         messageId,
-        wrappedRpcResponseFuture);
+        wrappedRpcResponseFuture,
+        {}); // TODO: https://github.com/pytorch/pytorch/issues/55757
 
     wrappedRpcResponseFuture->addCallback(
         at::wrapPropagateTLSState<void>([wrappedRpcResponseFuture,
@@ -582,7 +586,8 @@
     RpcCommandBase& rpc,
     const MessageType& messageType,
     const int64_t messageId,
-    const std::shared_ptr<JitFuture>& responseFuture) const {
+    const std::shared_ptr<JitFuture>& responseFuture,
+    std::shared_ptr<LazyStreamContext> ctx) const {
   auto markComplete = [messageId, &responseFuture](Message m) {
     m.setId(messageId);
     responseFuture->markCompleted(
@@ -608,7 +613,8 @@
       return;
     }
     case MessageType::PYTHON_REMOTE_CALL: {
-      processPythonRemoteCall(rpc, markComplete, messageId, responseFuture);
+      processPythonRemoteCall(
+          rpc, markComplete, messageId, responseFuture, std::move(ctx));
       return;
     }
     case MessageType::SCRIPT_RREF_FETCH_CALL: {
@@ -616,7 +622,8 @@
       return;
     }
     case MessageType::PYTHON_RREF_FETCH_CALL: {
-      processPythonRRefFetchCall(rpc, messageId, responseFuture);
+      processPythonRRefFetchCall(
+          rpc, messageId, responseFuture, std::move(ctx));
       return;
     }
     case MessageType::RREF_USER_DELETE: {
@@ -632,7 +639,7 @@
       return;
     }
     case MessageType::FORWARD_AUTOGRAD_REQ: {
-      processForwardAutogradReq(rpc, messageId, responseFuture);
+      processForwardAutogradReq(rpc, messageId, responseFuture, std::move(ctx));
       return;
     }
     case MessageType::BACKWARD_AUTOGRAD_REQ: {
