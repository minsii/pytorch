<<<<<<< HEAD
#include <torch/csrc/jit/mobile/nnc/aot_compiler.h>
=======
// (c) Facebook, Inc. and its affiliates. Confidential and proprietary.

<<<<<<< HEAD
#include "aot_compiler.h"
=======
#include <aot_compiler.h>
>>>>>>> 19fdba7164 ([aot_compiler] Add passes, fix long dim)
>>>>>>> 393cd49f

#include <ATen/Functions.h>
#include <ATen/NativeFunctions.h>
#include <torch/csrc/jit/ir/ir.h>
<<<<<<< HEAD
#include <torch/csrc/jit/jit_log.h>
#include <torch/csrc/jit/passes/constant_propagation.h>
#include <torch/csrc/jit/passes/dead_code_elimination.h>
=======
#include <torch/csrc/jit/jit_opt_limit.h>
#include <torch/csrc/jit/passes/constant_propagation.h>
#include <torch/csrc/jit/passes/dead_code_elimination.h>
#include <torch/csrc/jit/tensorexpr/ir.h>
#include <torch/csrc/jit/tensorexpr/ir_simplifier.h>
#include <torch/csrc/jit/tensorexpr/kernel.h>
#include <torch/csrc/jit/tensorexpr/llvm_codegen.h>
#include <torch/csrc/jit/tensorexpr/loopnest.h>

>>>>>>> 19fdba7164 ([aot_compiler] Add passes, fix long dim)
#include <torch/csrc/jit/passes/peephole.h>
#include <torch/csrc/jit/passes/remove_mutation.h>
#include <torch/csrc/jit/passes/shape_analysis.h>
#include <torch/csrc/jit/passes/symbolic_shape_analysis.h>
<<<<<<< HEAD
#include <torch/csrc/jit/tensorexpr/graph_opt.h>
#include <torch/csrc/jit/tensorexpr/ir.h>
#include <torch/csrc/jit/tensorexpr/kernel.h>
=======
>>>>>>> 19fdba7164 ([aot_compiler] Add passes, fix long dim)

using namespace torch::jit;
using namespace torch::jit::tensorexpr;

namespace torch {
namespace jit {
namespace mobile {
namespace nnc {

std::vector<int64_t> getConstSizes(const BufPtr b) {
  std::vector<int64_t> r;
<<<<<<< HEAD
  for (const auto& dim : b->dims()) {
=======
  for (auto dim : b->dims()) {
>>>>>>> 19fdba7164 ([aot_compiler] Add passes, fix long dim)
    LongImmPtr imm_dim = to<LongImm>(dim);
    // TODO: assert it's actually immediate
    int64_t s = imm_dim->value();
    r.push_back(s);
  }
  return r;
}

<<<<<<< HEAD
void compileFunction(
=======
void get_compiled_function(
>>>>>>> 19fdba7164 ([aot_compiler] Add passes, fix long dim)
    std::shared_ptr<tensorexpr::TensorExprKernel> kernel,
    Function* func) {
  std::vector<at::Tensor> parameters;

  auto const_descriptors = kernel->getConstantDescriptors();
<<<<<<< HEAD
  for (const auto& cd : const_descriptors) {
=======
  for (auto cd : const_descriptors) {
>>>>>>> 19fdba7164 ([aot_compiler] Add passes, fix long dim)
    auto sizes = getConstSizes(cd.buf);
    at::Tensor const_tensor = at::from_blob(cd.ptr, sizes).clone();
    parameters.push_back(const_tensor);
  }
  func->set_parameters(c10::impl::toList(c10::List<at::Tensor>(parameters)));

  MemoryPlan plan;
  plan.buffer_sizes_ = {}; // temp_sizes_;
  // TODO: implement prealloc optimization and fill in temp_sizes
  func->set_memory_plan(plan);

  int64_t n_inputs = kernel->graph()->inputs().size();
  int64_t n_outputs = kernel->graph()->outputs().size();
  std::vector<OutputSpec> out_spec;
  for (int64_t idx = n_inputs; idx < n_inputs + n_outputs; idx++) {
    const auto& ba = kernel->getBufferArgs()[idx];
    OutputSpec output;
    output.sizes_ = getConstSizes(ba.buf());
    // TODO: assert the output is a buffer and not a scalar
    // TODO: use actual dtype
    output.dtype_ = c10::ScalarType::Float;
    out_spec.push_back(output);
  }
  func->set_output_specs(out_spec);
}

std::pair<std::unique_ptr<Function>, const std::string> aotCompile(
    const std::string& method_name,
    std::shared_ptr<Graph>& g,
    const std::vector<int64_t>& sizes) {
  auto g2 = g->copy();
  GRAPH_DEBUG("Input sizes ", sizes);

  RemoveTensorMutation(g);
  EliminateDeadCode(g->block());
  g = tensorexpr::removeUnusedSelfArgument(g);
  GRAPH_DUMP("graph before shape propagation ", g);

  std::vector<c10::optional<at::Tensor>> example_inputs = {at::rand(sizes)};
  tensorexpr::annotateInputShapes(g, example_inputs);

  PropagateShapesOnGraph(g);
  PeepholeOptimize(g, false);
  ConstantPropagation(g);
  PropagateShapesOnGraph(g);
  GRAPH_DUMP("graph after shape propagation ", g);

  std::shared_ptr<tensorexpr::TensorExprKernel> kernel =
      std::make_shared<tensorexpr::TensorExprKernel>(g);
  const std::string compiled_assembly = kernel->getCodeText();

  g = g2;

  auto func = std::make_unique<Function>();
  func->set_name(method_name);

  InputSpec input;
  input.sizes_ = sizes;
  input.dtype_ = c10::ScalarType::Float;
  func->set_input_specs({input});

  compileFunction(kernel, func.get());
  return std::make_pair(std::move(func), compiled_assembly);
}

} // namespace nnc
} // namespace mobile
} // namespace jit
} // namespace torch<|MERGE_RESOLUTION|>--- conflicted
+++ resolved
@@ -1,43 +1,23 @@
-<<<<<<< HEAD
 #include <torch/csrc/jit/mobile/nnc/aot_compiler.h>
-=======
-// (c) Facebook, Inc. and its affiliates. Confidential and proprietary.
-
-<<<<<<< HEAD
-#include "aot_compiler.h"
-=======
-#include <aot_compiler.h>
->>>>>>> 19fdba7164 ([aot_compiler] Add passes, fix long dim)
->>>>>>> 393cd49f
 
 #include <ATen/Functions.h>
 #include <ATen/NativeFunctions.h>
 #include <torch/csrc/jit/ir/ir.h>
-<<<<<<< HEAD
 #include <torch/csrc/jit/jit_log.h>
-#include <torch/csrc/jit/passes/constant_propagation.h>
-#include <torch/csrc/jit/passes/dead_code_elimination.h>
-=======
 #include <torch/csrc/jit/jit_opt_limit.h>
 #include <torch/csrc/jit/passes/constant_propagation.h>
 #include <torch/csrc/jit/passes/dead_code_elimination.h>
+#include <torch/csrc/jit/tensorexpr/graph_opt.h>
 #include <torch/csrc/jit/tensorexpr/ir.h>
 #include <torch/csrc/jit/tensorexpr/ir_simplifier.h>
 #include <torch/csrc/jit/tensorexpr/kernel.h>
 #include <torch/csrc/jit/tensorexpr/llvm_codegen.h>
 #include <torch/csrc/jit/tensorexpr/loopnest.h>
 
->>>>>>> 19fdba7164 ([aot_compiler] Add passes, fix long dim)
 #include <torch/csrc/jit/passes/peephole.h>
 #include <torch/csrc/jit/passes/remove_mutation.h>
 #include <torch/csrc/jit/passes/shape_analysis.h>
 #include <torch/csrc/jit/passes/symbolic_shape_analysis.h>
-<<<<<<< HEAD
-#include <torch/csrc/jit/tensorexpr/graph_opt.h>
-#include <torch/csrc/jit/tensorexpr/ir.h>
-#include <torch/csrc/jit/tensorexpr/kernel.h>
-=======
->>>>>>> 19fdba7164 ([aot_compiler] Add passes, fix long dim)
 
 using namespace torch::jit;
 using namespace torch::jit::tensorexpr;
@@ -49,11 +29,7 @@
 
 std::vector<int64_t> getConstSizes(const BufPtr b) {
   std::vector<int64_t> r;
-<<<<<<< HEAD
   for (const auto& dim : b->dims()) {
-=======
-  for (auto dim : b->dims()) {
->>>>>>> 19fdba7164 ([aot_compiler] Add passes, fix long dim)
     LongImmPtr imm_dim = to<LongImm>(dim);
     // TODO: assert it's actually immediate
     int64_t s = imm_dim->value();
@@ -62,21 +38,13 @@
   return r;
 }
 
-<<<<<<< HEAD
 void compileFunction(
-=======
-void get_compiled_function(
->>>>>>> 19fdba7164 ([aot_compiler] Add passes, fix long dim)
     std::shared_ptr<tensorexpr::TensorExprKernel> kernel,
     Function* func) {
   std::vector<at::Tensor> parameters;
 
   auto const_descriptors = kernel->getConstantDescriptors();
-<<<<<<< HEAD
   for (const auto& cd : const_descriptors) {
-=======
-  for (auto cd : const_descriptors) {
->>>>>>> 19fdba7164 ([aot_compiler] Add passes, fix long dim)
     auto sizes = getConstSizes(cd.buf);
     at::Tensor const_tensor = at::from_blob(cd.ptr, sizes).clone();
     parameters.push_back(const_tensor);
