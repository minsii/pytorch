--- conflicted
+++ resolved
@@ -1,11 +1,7 @@
 #include <torch/csrc/jit/passes/replacement_of_old_operators.h>
 
 #include <c10/util/Exception.h>
-<<<<<<< HEAD
 #include <torch/csrc/jit/frontend/schema_matching.h>
-=======
-#include <caffe2/serialize/versions.h>
->>>>>>> 753fd8aa
 #include <torch/csrc/jit/ir/irparser.h>
 #include <torch/csrc/jit/operator_upgraders/upgraders.h>
 #include <torch/csrc/jit/operator_upgraders/utils.h>
@@ -31,13 +27,7 @@
     int updated_version = 0;
     while (node) {
       if (auto schema = node->maybeSchema()) {
-<<<<<<< HEAD
         auto schema_name = getFullSchemaName(*schema);
-=======
-        auto schema_name = schema->name() +
-            (schema->overload_name() != "" ? "." + schema->overload_name()
-                                           : "");
->>>>>>> 753fd8aa
         // this implies there was a version bump because of this operator
         auto version_entry = get_operator_version_map().find(schema_name);
         if (version_entry != get_operator_version_map().end()) {
