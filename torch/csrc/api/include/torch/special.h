#pragma once

#include <ATen/ATen.h>

namespace torch {
namespace special {

/// Computes the natural logarithm of the absolute value of the gamma function
/// See https://pytorch.org/docs/master/special.html#torch.special.gammaln.
///
/// Example:
/// ```
/// auto t = torch::randn(128, dtype=kDouble);
/// torch::special::gammaln(t);
/// ```
inline Tensor gammaln(const Tensor& self) {
  return torch::special_gammaln(self);
}

inline Tensor& gammaln_out(Tensor& result, const Tensor& self) {
  return torch::special_gammaln_out(result, self);
}

/// Computes entropy of input, elementwise
/// See https://pytorch.org/docs/master/special.html#torch.special.entr.
///
/// Example:
/// ```
/// auto t = torch::randn(128, dtype=kDouble);
/// torch::special::entr(t);
/// ```
inline Tensor entr(const Tensor& self) {
  return torch::special_entr(self);
}

inline Tensor& entr_out(Tensor& result, const Tensor& self) {
  return torch::special_entr_out(result, self);
}

/// Computes the error function
/// See https://pytorch.org/docs/master/special.html#torch.special.erf.
///
/// Example:
/// ```
/// auto t = torch::randn(128, dtype=kDouble);
/// torch::special::erf(t);
/// ```
inline Tensor erf(const Tensor& self) {
  return torch::special_erf(self);
}

inline Tensor& erf_out(Tensor& result, const Tensor& self) {
  return torch::special_erf_out(result, self);
}

/// Computes the complementary error function
/// See https://pytorch.org/docs/master/special.html#torch.special.erfc.
///
/// Example:
/// ```
/// auto t = torch::randn(128, dtype=kDouble);
/// torch::special::erfc(t);
/// ```
inline Tensor erfc(const Tensor& self) {
  return torch::special_erfc(self);
}

inline Tensor& erfc_out(Tensor& result, const Tensor& self) {
  return torch::special_erfc_out(result, self);
}

/// Computes the inverse error function
/// See https://pytorch.org/docs/master/special.html#torch.special.erfinv.
///
/// Example:
/// ```
/// auto t = torch::randn(128, dtype=kDouble);
/// torch::special::erfinv(t);
/// ```
inline Tensor erfinv(const Tensor& self) {
  return torch::special_erfinv(self);
}

inline Tensor& erfinv_out(Tensor& result, const Tensor& self) {
  return torch::special_erfinv_out(result, self);
}

/// Computes the logit of input, elementwise.
/// See https://pytorch.org/docs/master/special.html#torch.special.logit.
///
/// Example:
/// ```
/// auto t = torch::randn(128, dtype=kDouble);
/// torch::special::logit(t);
/// ```
inline Tensor logit(const Tensor& self) {
  return torch::special_logit(self);
}

inline Tensor& logit_out(Tensor& result, const Tensor& self) {
  return torch::special_logit_out(result, self);
}

/// Computes the expit (also known as the logistic sigmoid function) of input, elementwise
/// See https://pytorch.org/docs/master/special.html#torch.special.expit.
///
/// Example:
/// ```
/// auto t = torch::randn(128, dtype=kDouble);
/// torch::special::expit(t);
/// ```
inline Tensor expit(const Tensor& self) {
  return torch::special_expit(self);
}

inline Tensor& expit_out(Tensor& result, const Tensor& self) {
  return torch::special_expit_out(result, self);
}

/// Computes the base two exponential function of :attr:`input`, elementwise
/// See https://pytorch.org/docs/master/special.html#torch.special.exp2.
///
/// Example:
/// ```
/// auto t = torch::randn(128, dtype=kDouble);
/// torch::special::exp2(t);
/// ```
inline Tensor exp2(const Tensor& self) {
  return torch::special_exp2(self);
}

inline Tensor& exp2_out(Tensor& result, const Tensor& self) {
  return torch::special_exp2_out(result, self);
}

/// Computes the exponential of the elements minus 1, elementwise
/// See https://pytorch.org/docs/master/special.html#torch.special.expm1.
///
/// Example:
/// ```
/// auto t = torch::randn(128, dtype=kDouble);
/// torch::special::expm1(t);
/// ```
inline Tensor expm1(const Tensor& self) {
  return torch::special_expm1(self);
}

inline Tensor& expm1_out(Tensor& result, const Tensor& self) {
  return torch::special_expm1_out(result, self);
}

<<<<<<< HEAD
=======
/// Computes x * log1p(y) for inputs, elementwise
/// See https://pytorch.org/docs/master/special.html#torch.special.xlog1py.
///
/// Example:
/// ```
/// auto x = torch::randn(128, dtype=kDouble);
/// auto y = torch::randn(128, dtype=kDouble);
/// torch::special::xlog1py(x, y);
/// ```
inline Tensor xlog1py(const Tensor& self, const Tensor& other) {
  return torch::special_xlog1py(self, other);
}

inline Tensor xlog1py(const Scalar& self, const Tensor& other) {
  return torch::special_xlog1py(self, other);
}

inline Tensor xlog1py(const Tensor& self, const Scalar& other) {
  return torch::special_xlog1py(self, other);
}

inline Tensor& xlog1py_out(Tensor& result, const Tensor& self, const Tensor& other) {
  return torch::special_xlog1py_out(result, self, other);
}

inline Tensor& xlog1py_out(Tensor& result, const Scalar& self, const Tensor& other) {
  return torch::special_xlog1py_out(result, self, other);
}

inline Tensor& xlog1py_out(Tensor& result, const Tensor& self, const Scalar& other) {
  return torch::special_xlog1py_out(result, self, other);
}

>>>>>>> ec502873
/// Computes the exponentially scaled zeroth order modified Bessel function of the first kind
/// See https://pytorch.org/docs/master/special.html#torch.special.i0e.
///
/// Example:
/// ```
/// auto t = torch::randn(128, dtype=kDouble);
/// torch::special::i0e(t);
/// ```
inline Tensor i0e(const Tensor& self) {
  return torch::special_i0e(self);
}

inline Tensor i0e_out(const Tensor& self) {
  return torch::special_i0e(self);
}

}} // torch::special<|MERGE_RESOLUTION|>--- conflicted
+++ resolved
@@ -149,8 +149,6 @@
   return torch::special_expm1_out(result, self);
 }
 
-<<<<<<< HEAD
-=======
 /// Computes x * log1p(y) for inputs, elementwise
 /// See https://pytorch.org/docs/master/special.html#torch.special.xlog1py.
 ///
@@ -184,7 +182,6 @@
   return torch::special_xlog1py_out(result, self, other);
 }
 
->>>>>>> ec502873
 /// Computes the exponentially scaled zeroth order modified Bessel function of the first kind
 /// See https://pytorch.org/docs/master/special.html#torch.special.i0e.
 ///
