--- conflicted
+++ resolved
@@ -1,4 +1,5 @@
 from collections import namedtuple
+from typing import List, Dict, Any
 import operator
 import torch
 from .observation_type import ObservationType
@@ -289,28 +290,21 @@
         })
     return conv_configs
 
-<<<<<<< HEAD
 def _get_binary_op_configs():
-    binary_op_configs = []
+    binary_op_configs: List[Dict[str, Any]] = []
     num_tensor_args_to_observation_type_mapping = {
-=======
-_ADD_CONFIG = {
-    "pattern": operator.add,
-    "num_tensor_args_to_observation_type": {
->>>>>>> a90bcd20
         # TODO: this is not used right now since we have extra check in prepare
         # will need to change this to NO_OBSERVER later after we implemented
         # Tensor dtype inference properly
         0: ObservationType.OUTPUT_USE_DIFFERENT_OBSERVER_AS_INPUT,
         1: ObservationType.OUTPUT_SHARE_OBSERVER_WITH_INPUT,
         2: ObservationType.OUTPUT_USE_DIFFERENT_OBSERVER_AS_INPUT,
-<<<<<<< HEAD
     }
     dtype_configs = [
         weighted_op_int8_dtype_config,
     ]
-    for op_with_quantized_bop_scalar_variant in \
-        [operator.add, torch.add, operator.mul, torch.mul]:
+    for op_with_quantized_bop_scalar_variant in [
+            operator.add, torch.add, operator.mul, torch.mul]:
         binary_op_configs.append({
             "pattern": (torch.nn.ReLU, op_with_quantized_bop_scalar_variant),
             "num_tensor_args_to_observation_type": num_tensor_args_to_observation_type_mapping,
@@ -333,13 +327,6 @@
         })
     return binary_op_configs
 
-=======
-    },
-    "dtype_configs": [
-        weighted_op_int8_dtype_config,
-    ],
-}
->>>>>>> a90bcd20
 
 _HARDSIGMOID_MODULE_CONFIG = {
     "pattern": torch.nn.Hardsigmoid,
@@ -357,7 +344,6 @@
     ],
 }
 
-<<<<<<< HEAD
 _CAT_CONFIG = {
     "pattern": torch.cat,
     "observation_type": ObservationType.OUTPUT_SHARE_OBSERVER_WITH_INPUT,
@@ -366,8 +352,6 @@
     ]
 }
 
-=======
->>>>>>> a90bcd20
 def get_native_backend_config_dict():
     """ Get backend_config_dict for PyTorch Native backend (fbgemm/qnnpack). """
     return {
@@ -377,13 +361,8 @@
             *_DEFAULT_OP_INT8_CONFIGS,
             *_get_linear_configs(),
             *_get_conv_configs(),
-<<<<<<< HEAD
             *_get_binary_op_configs(),
             _HARDSIGMOID_MODULE_CONFIG,
             _CAT_CONFIG,
-=======
-            _ADD_CONFIG,
-            _HARDSIGMOID_MODULE_CONFIG,
->>>>>>> a90bcd20
         ],
     }